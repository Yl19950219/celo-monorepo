import { ContractKit, newKitFromWeb3 } from '@celo/contractkit'
<<<<<<< HEAD
import { CeloProvider } from '@celo/contractkit/lib/providers/celo-provider'
import { AzureHSMWallet } from '@celo/contractkit/lib/wallets/azure-hsm-wallet'
=======
import { stopProvider } from '@celo/contractkit/lib/utils/provider-utils'
>>>>>>> a46ce55e
import {
  AddressValidation,
  newLedgerWalletWithSetup,
} from '@celo/contractkit/lib/wallets/ledger-wallet'
import { Wallet } from '@celo/contractkit/lib/wallets/wallet'
import TransportNodeHid from '@ledgerhq/hw-transport-node-hid'
import { Command, flags } from '@oclif/command'
import { ParserOutput } from '@oclif/parser/lib/parse'
import net from 'net'
import Web3 from 'web3'
import { getNodeUrl } from './utils/config'
import { requireNodeIsSynced } from './utils/helpers'

// Base for commands that do not need web3.
export abstract class LocalCommand extends Command {
  static flags = {
    logLevel: flags.string({ char: 'l', hidden: true }),
    help: flags.help({ char: 'h', hidden: true }),
    truncate: flags.boolean({
      default: true,
      hidden: true,
      allowNo: true,
      description: 'Truncate fields to fit line',
    }),
  }

  // TODO(yorke): implement log(msg) switch on logLevel with chalk colored output
  log(msg: string, logLevel: string = 'info') {
    if (logLevel === 'info') {
      console.debug(msg)
    } else if (logLevel === 'error') {
      console.error(msg)
    }
  }
}

// tslint:disable-next-line:max-classes-per-file
export abstract class BaseCommand extends LocalCommand {
  static flags = {
    ...LocalCommand.flags,
    privateKey: flags.string({ hidden: true }),
    node: flags.string({ char: 'n', hidden: true }),
    useLedger: flags.boolean({
      default: false,
      hidden: false,
      description: 'Set it to use a ledger wallet',
    }),
    ledgerAddresses: flags.integer({
      default: 1,
      hidden: false,
      exclusive: ['ledgerCustomAddresses'],
      description: 'If --useLedger is set, this will get the first N addresses for local signing',
    }),
    ledgerCustomAddresses: flags.string({
      default: '[0]',
      hidden: false,
      exclusive: ['ledgerAddresses'],
      description:
        'If --useLedger is set, this will get the array of index addresses for local signing. Example --ledgerCustomAddresses "[4,99]"',
<<<<<<< HEAD
    }),
    useAKV: flags.boolean({
      default: false,
      hidden: true,
      description: 'Set it to use an Azure KeyVault HSM',
    }),
    azureVaultName: flags.string({
      hidden: true,
      description: 'If --useAKV is set, this is used to connect to the Azure KeyVault',
=======
>>>>>>> a46ce55e
    }),
    ledgerConfirmAddress: flags.boolean({
      default: false,
      hidden: false,
      description: 'Set it to ask confirmation for the address of the transaction from the ledger',
    }),
  }

  static flagsWithoutLocalAddresses() {
    return {
      ...BaseCommand.flags,
      privateKey: flags.string({ hidden: true }),
      useLedger: flags.boolean({ hidden: true }),
      ledgerAddresses: flags.integer({ hidden: true, default: 1 }),
      ledgerCustomAddresses: flags.string({ hidden: true, default: '[0]' }),
      ledgerConfirmAddress: flags.boolean({ hidden: true }),
    }
  }
  // This specifies whether the node needs to be synced before the command
  // can be run. In most cases, this should be `true`, so that's the default.
  // For commands that don't require the node is synced, add the following line
  // to its definition:
  //   requireSynced = false
  public requireSynced: boolean = true

  private _web3: Web3 | null = null
  private _kit: ContractKit | null = null
  private _wallet?: Wallet

  get web3() {
    if (!this._web3) {
      const res: ParserOutput<any, any> = this.parse()
      const nodeUrl = (res.flags && res.flags.node) || getNodeUrl(this.config.configDir)
      this._web3 =
        nodeUrl && nodeUrl.endsWith('.ipc')
          ? new Web3(new Web3.providers.IpcProvider(nodeUrl, net))
          : new Web3(nodeUrl)
    }
    return this._web3
  }

  get kit() {
    if (!this._kit) {
      this._kit = newKitFromWeb3(this.web3, this._wallet)
    }

    const res: ParserOutput<any, any> = this.parse()
    if (res.flags && res.flags.privateKey && !res.flags.useLedger && !res.flags.useAKV) {
      this._kit.addAccount(res.flags.privateKey)
    }
    return this._kit
  }

  async init() {
    if (this.requireSynced) {
      await requireNodeIsSynced(this.web3)
    }
    const res: ParserOutput<any, any> = this.parse()
    if (res.flags.useLedger) {
      let transport: Transport
      try {
        transport = await TransportNodeHid.open('')
        const derivationPathIndexes = res.raw.some(
          (value) => (value as any).flag === 'ledgerCustomAddresses'
        )
          ? JSON.parse(res.flags.ledgerCustomAddresses)
          : Array.from(Array(res.flags.ledgerAddresses).keys())

        console.log('Retrieving derivation Paths', derivationPathIndexes)
        let ledgerConfirmation = AddressValidation.never
        if (res.flags.ledgerConfirmAddress) {
          ledgerConfirmation = AddressValidation.everyTransaction
        }
        this._wallet = await newLedgerWalletWithSetup(
          transport,
          derivationPathIndexes,
          undefined,
          ledgerConfirmation
        )
      } catch (err) {
        console.log('Check if the ledger is connected and logged.')
        throw err
      }
    } else if (res.flags.useAKV) {
      try {
        const akvWallet = await new AzureHSMWallet(res.flags.azureVaultName)
        await akvWallet.init()
        console.log(`Found addresses: ${await akvWallet.getAccounts()}`)
        this._wallet = akvWallet
      } catch (err) {
        console.log(`Failed to connect to AKV ${err}`)
        throw err
      }
    }
  }

  finally(arg: Error | undefined): Promise<any> {
    try {
      stopProvider(this.web3.currentProvider)
    } catch (error) {
      this.log(`Failed to close the connection: ${error}`)
    }

    return super.finally(arg)
  }
}<|MERGE_RESOLUTION|>--- conflicted
+++ resolved
@@ -1,10 +1,7 @@
 import { ContractKit, newKitFromWeb3 } from '@celo/contractkit'
-<<<<<<< HEAD
 import { CeloProvider } from '@celo/contractkit/lib/providers/celo-provider'
 import { AzureHSMWallet } from '@celo/contractkit/lib/wallets/azure-hsm-wallet'
-=======
 import { stopProvider } from '@celo/contractkit/lib/utils/provider-utils'
->>>>>>> a46ce55e
 import {
   AddressValidation,
   newLedgerWalletWithSetup,
@@ -64,7 +61,6 @@
       exclusive: ['ledgerAddresses'],
       description:
         'If --useLedger is set, this will get the array of index addresses for local signing. Example --ledgerCustomAddresses "[4,99]"',
-<<<<<<< HEAD
     }),
     useAKV: flags.boolean({
       default: false,
@@ -74,8 +70,6 @@
     azureVaultName: flags.string({
       hidden: true,
       description: 'If --useAKV is set, this is used to connect to the Azure KeyVault',
-=======
->>>>>>> a46ce55e
     }),
     ledgerConfirmAddress: flags.boolean({
       default: false,
