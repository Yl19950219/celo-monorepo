import { ensureLeading0x } from '@celo/utils/lib/address'
import debugFactory from 'debug'
// @ts-ignore-next-line
import { account as Account, bytes as Bytes, hash as Hash, RLP } from 'eth-lib'
import { EncodedTransaction, Tx } from 'web3-core'
// @ts-ignore-next-line
import * as helpers from 'web3-core-helpers'

const debug = debugFactory('kit:tx:sign')

// Original code taken from
// https://github.com/ethereum/web3.js/blob/1.x/packages/web3-eth-accounts/src/index.js

function isNullOrUndefined(value: any): boolean {
  return value === null || value === undefined
}

function trimLeadingZero(hex: string) {
  while (hex && hex.startsWith('0x0')) {
    hex = '0x' + hex.slice(3)
  }
  return hex
}

export function makeEven(hex: string) {
  if (hex.length % 2 === 1) {
    hex = hex.replace('0x', '0x0')
  }
  return hex
}

export interface RLPEncodedTx {
  transaction: Tx
  rlpEncode: any
}

// Simple replay attack protection
// https://github.com/ethereum/EIPs/blob/master/EIPS/eip-155.md
export function chainIdTransformationForSigning(chainId: number): number {
  return chainId * 2 + 35
}

export function getHashFromEncoded(rlpEncode: string): string {
  return Hash.keccak256(rlpEncode)
}

function stringNumberToHex(num?: number | string): string {
  const auxNumber = Number(num)
  if (num === '0x' || num === undefined || auxNumber === 0) {
    return '0x'
  }
  return Bytes.fromNumber(auxNumber)
}

export function rlpEncodedTx(tx: Tx): RLPEncodedTx {
  if (!tx.gas) {
    throw new Error('"gas" is missing')
  }

  if (
    isNullOrUndefined(tx.chainId) ||
    isNullOrUndefined(tx.gasPrice) ||
    isNullOrUndefined(tx.nonce)
  ) {
    throw new Error(
      'One of the values "chainId", "gasPrice", or "nonce" couldn\'t be fetched: ' +
        JSON.stringify({ chainId: tx.chainId, gasPrice: tx.gasPrice, nonce: tx.nonce })
    )
  }

  if (tx.nonce! < 0 || tx.gas! < 0 || tx.gasPrice! < 0 || tx.chainId! < 0) {
    throw new Error('Gas, gasPrice, nonce or chainId is lower than 0')
  }
  const transaction: Tx = helpers.formatters.inputCallFormatter(tx)
  transaction.to = Bytes.fromNat(tx.to || '0x').toLowerCase()
<<<<<<< HEAD
=======
  transaction.nonce = Number(((tx.nonce as any) !== '0x' ? tx.nonce : 0) || 0)
>>>>>>> db629eb9
  transaction.data = Bytes.fromNat(tx.data || '0x').toLowerCase()
  transaction.value = stringNumberToHex(tx.value?.toString())
  transaction.feeCurrency = Bytes.fromNat(tx.feeCurrency || '0x').toLowerCase()
  transaction.gatewayFeeRecipient = Bytes.fromNat(tx.gatewayFeeRecipient || '0x').toLowerCase()
  transaction.gatewayFee = stringNumberToHex(tx.gatewayFee)
  transaction.gasPrice = stringNumberToHex(tx.gasPrice?.toString())
  transaction.gas = stringNumberToHex(tx.gas)
  transaction.chainId = tx.chainId || 1

  // This order should match the order in Geth.
  // https://github.com/celo-org/celo-blockchain/blob/027dba2e4584936cc5a8e8993e4e27d28d5247b8/core/types/transaction.go#L65
  const rlpEncode = RLP.encode([
    stringNumberToHex(transaction.nonce),
    transaction.gasPrice,
    transaction.gas,
    transaction.feeCurrency,
    transaction.gatewayFeeRecipient,
    transaction.gatewayFee,
    transaction.to,
    transaction.value,
    transaction.data,
    stringNumberToHex(transaction.chainId),
    '0x',
    '0x',
  ])

  return { transaction, rlpEncode }
}

export function signEncodedTransaction(
  privateKey: string,
  rlpEncoded: RLPEncodedTx
): {
  s: string
  v: string
  r: string
} {
  const hash = getHashFromEncoded(rlpEncoded.rlpEncode)
  const signature = Account.makeSigner(
    chainIdTransformationForSigning(rlpEncoded.transaction.chainId!)
  )(hash, privateKey)
  const [v, r, s] = Account.decodeSignature(signature)

<<<<<<< HEAD
  return {
    v: makeEven(trimLeadingZero(v)),
    r: makeEven(trimLeadingZero(r)),
    s: makeEven(trimLeadingZero(s)),
=======
  return signatureFormatter({ v, r, s })
}

export function signatureFormatter(signature: {
  v: string
  r: string
  s: string
}): { v: string; r: string; s: string } {
  return {
    v: makeEven(trimLeadingZero(ensureLeading0x(signature.v))),
    r: makeEven(trimLeadingZero(ensureLeading0x(signature.r))),
    s: makeEven(trimLeadingZero(ensureLeading0x(signature.s))),
>>>>>>> db629eb9
  }
}

export async function encodeTransaction(
  rlpEncoded: RLPEncodedTx,
  signature: { v: string; r: string; s: string }
): Promise<EncodedTransaction> {
  const hash = getHashFromEncoded(rlpEncoded.rlpEncode)

  const rawTx = RLP.decode(rlpEncoded.rlpEncode)
    .slice(0, 9)
    .concat([signature.v, signature.r, signature.s])

  const rawTransaction = RLP.encode(rawTx)

  const result: EncodedTransaction = {
    tx: {
      nonce: rlpEncoded.transaction.nonce!.toString(),
      gasPrice: rlpEncoded.transaction.gasPrice!.toString(),
      gas: rlpEncoded.transaction.gas!.toString(),
      to: rlpEncoded.transaction.to!.toString(),
      value: rlpEncoded.transaction.value!.toString(),
      input: rlpEncoded.transaction.data!,
      v: signature.v,
      r: signature.r,
      s: signature.s,
      hash,
    },
    raw: rawTransaction,
  }
  return result
}

export async function signTransaction(tx: Tx, privateKey: string): Promise<EncodedTransaction> {
  if (!tx) {
    throw new Error('No transaction object given!')
  }
  const encoded = rlpEncodedTx(tx)

  const sig = signEncodedTransaction(privateKey, encoded)

  return encodeTransaction(encoded, sig)
}

// Recover transaction and sender address from a raw transaction.
// This is used for testing.
export function recoverTransaction(rawTx: string): [Tx, string] {
  const rawValues = RLP.decode(rawTx)
  debug('signing-utils@recoverTransaction: values are %s', rawValues)
  const recovery = Bytes.toNumber(rawValues[9])
  // tslint:disable-next-line:no-bitwise
  const chainId = Bytes.fromNumber((recovery - 35) >> 1)
  const celoTx: Tx = {
    nonce: rawValues[0].toLowerCase() === '0x' ? 0 : parseInt(rawValues[0], 16),
    gasPrice: rawValues[1].toLowerCase() === '0x' ? 0 : parseInt(rawValues[1], 16),
    gas: rawValues[2].toLowerCase() === '0x' ? 0 : parseInt(rawValues[2], 16),
    feeCurrency: rawValues[3],
    gatewayFeeRecipient: rawValues[4],
    gatewayFee: rawValues[5],
    to: rawValues[6],
    value: rawValues[7],
    data: rawValues[8],
    chainId,
  }
  const signature = Account.encodeSignature(rawValues.slice(9, 12))
  const extraData = recovery < 35 ? [] : [chainId, '0x', '0x']
  const signingData = rawValues.slice(0, 9).concat(extraData)
  const signingDataHex = RLP.encode(signingData)
  const signer = Account.recover(getHashFromEncoded(signingDataHex), signature)
  return [celoTx, signer]
}<|MERGE_RESOLUTION|>--- conflicted
+++ resolved
@@ -73,10 +73,7 @@
   }
   const transaction: Tx = helpers.formatters.inputCallFormatter(tx)
   transaction.to = Bytes.fromNat(tx.to || '0x').toLowerCase()
-<<<<<<< HEAD
-=======
   transaction.nonce = Number(((tx.nonce as any) !== '0x' ? tx.nonce : 0) || 0)
->>>>>>> db629eb9
   transaction.data = Bytes.fromNat(tx.data || '0x').toLowerCase()
   transaction.value = stringNumberToHex(tx.value?.toString())
   transaction.feeCurrency = Bytes.fromNat(tx.feeCurrency || '0x').toLowerCase()
@@ -120,12 +117,6 @@
   )(hash, privateKey)
   const [v, r, s] = Account.decodeSignature(signature)
 
-<<<<<<< HEAD
-  return {
-    v: makeEven(trimLeadingZero(v)),
-    r: makeEven(trimLeadingZero(r)),
-    s: makeEven(trimLeadingZero(s)),
-=======
   return signatureFormatter({ v, r, s })
 }
 
@@ -138,7 +129,6 @@
     v: makeEven(trimLeadingZero(ensureLeading0x(signature.v))),
     r: makeEven(trimLeadingZero(ensureLeading0x(signature.r))),
     s: makeEven(trimLeadingZero(ensureLeading0x(signature.s))),
->>>>>>> db629eb9
   }
 }
 
