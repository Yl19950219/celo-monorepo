--- conflicted
+++ resolved
@@ -1,8 +1,7 @@
 import { Address, trimLeading0x } from '@celo/base'
 import { Err, makeAsyncThrowable, Result } from '@celo/base/lib/result'
 import * as t from 'io-ts'
-<<<<<<< HEAD
-import OffchainDataWrapper from '../../offchain-data-wrapper'
+import { OffchainDataWrapper } from '../../offchain-data-wrapper'
 import {
   buildEIP712TypedData,
   deserialize,
@@ -10,10 +9,6 @@
   writeEncrypted,
   writeSymmetricKeys,
 } from '../utils'
-=======
-import { OffchainDataWrapper } from '../../offchain-data-wrapper'
-import { buildEIP712TypedData, deserialize, readEncrypted, writeEncrypted } from '../utils'
->>>>>>> c33ce20f
 import { InvalidDataError, OffchainError, SchemaErrors } from './errors'
 import { PrivateAccessor, PublicAccessor } from './interfaces'
 
