--- conflicted
+++ resolved
@@ -114,17 +114,10 @@
    * @param index The index of the pending withdrawal to relock from.
    * @param value The value to relock from the specified pending withdrawal.
    */
-<<<<<<< HEAD
-  _relock: (index: number, value: NumberLike) => CeloTransactionObject<void> = proxySend(
-    this.kit,
-    this.contract.methods.relock,
-    tupleParser(parseNumber, parseNumber)
-=======
   _relock: (index: number, value: BigNumber.Value) => CeloTransactionObject<void> = proxySend(
     this.kit,
     this.contract.methods.relock,
     tupleParser(valueToString, valueToString)
->>>>>>> f0d5274d
   )
 
   /**
