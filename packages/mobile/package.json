{
  "name": "@celo/mobile",
  "version": "1.8.2",
  "author": "Celo",
  "license": "Apache-2.0",
  "private": true,
  "scripts": {
    "lint": "tslint -c tslint.json --project tsconfig.json",
    "build": "yarn run build:ts && yarn run build:metro",
    "build:ts": "tsc --noEmit",
    "build:metro": "yarn run react-native bundle --entry-file index.js --bundle-output bundle.js; rm bundle.js",
    "build:gen-graphql-types": "graphql-codegen --config codegen.yml",
    "dev:android": "./scripts/run_app.sh -p android",
    "dev:ios": "./scripts/run_app.sh -p ios",
    "dev:show-menu": "adb devices | grep '\t' | awk '{print $1}' | sed 's/\\s//g' | xargs -I {} adb -s {} shell input keyevent 82",
    "dev:clear-data": "adb shell pm clear org.celo.mobile.dev",
    "dev:clean-android": "cd android && ./gradlew clean",
    "dev:send-text": "adb shell input text",
    "dev:reload": "adb shell input text \"RR\"",
    "dev:pidcat": "pidcat org.celo.mobile.dev -t GoLog -t RNGeth -t ReactNativeJs -t ReactNativeJS",
    "dev:emulator:list": "$ANDROID_HOME/emulator/emulator -list-avds",
    "dev:emulator:run": "$ANDROID_HOME/emulator/emulator -avd",
<<<<<<< HEAD
    "test": "export TZ=UTC && jest --silent",
    "test:flakey": "FLAKEY=true yarn test",
=======
    "test": "export TZ=UTC && ./scripts/sync_branding.sh -b celo && jest --silent",
>>>>>>> be6e6d25
    "test:all": "yarn lint && yarn build:ts && yarn test",
    "test:ci": "yarn test --coverage --runInBand",
    "test:watch": "yarn test --watch --maxWorkers=4",
    "test:verbose": "export TZ=UTC && jest --verbose",
    "test:e2e:android": "./scripts/run_e2e.sh -p android",
    "test:e2e:ios": "./scripts/run_e2e.sh -p ios",
    "test:verify-locales": "./scripts/verify_locales.sh",
    "pre-deploy": "./scripts/pre-deploy.sh",
    "deploy:update-disclaimer": "yarn licenses generate-disclaimer > android/app/src/main/assets/custom/LicenseDisclaimer.txt",
    "postinstall": "./scripts/sync_branding.sh"
  },
  "rnpm": {
    "assets": [
      "./fonts"
    ]
  },
  "dependencies": {
    "@celo/client": "0.0.309",
    "@celo/contractkit": "0.4.10-dev",
    "@celo/react-components": "1.0.0",
    "@celo/react-native-sms-retriever": "git+https://github.com/celo-org/react-native-sms-retriever#b88e502",
    "@celo/utils": "0.1.17-dev",
    "@react-native-community/async-storage": "^1.9.0",
    "@react-native-community/masked-view": "^0.1.10",
    "@react-native-community/netinfo": "^5.8.0",
    "@react-native-firebase/app": "^6.7.1",
    "@react-native-firebase/auth": "^6.7.1",
    "@react-native-firebase/database": "^6.7.1",
    "@react-native-firebase/dynamic-links": "^6.7.1",
    "@react-native-firebase/functions": "^6.7.1",
    "@react-native-firebase/messaging": "^6.7.1",
    "@react-native-firebase/storage": "^6.7.1",
    "@react-navigation/compat": "^5.1.18",
    "@react-navigation/drawer": "^5.7.5",
    "@react-navigation/material-top-tabs": "^5.2.9",
    "@react-navigation/native": "^5.3.0",
    "@react-navigation/stack": "^5.3.3",
    "@segment/analytics-react-native": "^1.1.1-beta.2",
    "@segment/analytics-react-native-firebase": "^1.1.1-beta.2",
    "@sentry/react-native": "^1.3.7",
    "@ungap/url-search-params": "^0.1.2",
    "Base64": "^1.0.1",
    "apollo-boost": "^0.4.7",
    "apollo-cache-persist": "^0.1.1",
    "bignumber.js": "^9.0.0",
    "bn.js": "4.11.8",
    "country-data": "^0.0.31",
    "crypto-js": "^3.1.9-1",
    "date-fns": "^2.12.0",
    "dot-prop-immutable": "^1.4.0",
    "ethereumjs-util": "^6.2.0",
    "fuzzysort": "^1.1.4",
    "google-libphonenumber": "^3.2.4",
    "graphql": "^14.1.1",
    "i18next": "^19.4.3",
    "js-sha3": "^0.8.0",
    "lodash": "^4.17.14",
    "lottie-ios": "^3.1.8",
    "lottie-react-native": "^3.3.2",
    "moment-timezone": "^0.5.23",
    "node-libs-react-native": "^1.0.3",
    "react": "16.11.0",
    "react-apollo": "^3.1.3",
    "react-async-hook": "^3.4.0",
    "react-i18next": "^11.2.7",
    "react-native": "^0.62.2",
    "react-native-android-open-settings": "^1.3.0",
    "react-native-bip39": "https://github.com/celo-org/react-native-bip39#765876f",
    "react-native-blind-threshold-bls": "https://github.com/celo-org/react-native-blind-threshold-bls#433c2c6",
    "react-native-camera": "^3.23.1",
    "react-native-clock-sync": "^1.0.0",
    "react-native-config": "https://github.com/luggit/react-native-config#89a602b",
    "react-native-contacts": "https://github.com/celo-org/react-native-contacts#e473717",
    "react-native-device-info": "^5.5.6",
    "react-native-email-link": "^1.9.1",
    "react-native-exit-app": "^1.1.0",
    "react-native-fast-crypto": "https://github.com/celo-org/react-native-fast-crypto#df1c171",
    "react-native-flag-secure-android": "git://github.com/kristiansorens/react-native-flag-secure-android#e234251",
    "react-native-fs": "^2.16.6",
    "react-native-gesture-handler": "^1.6.1",
    "react-native-geth": "https://github.com/celo-org/react-native-geth#2352feb",
    "react-native-keep-awake": "^4.0.0",
    "react-native-keyboard-aware-scroll-view": "^0.9.1",
    "react-native-keychain": "6.0.0",
    "react-native-localize": "^1.4.0",
    "react-native-mail": "^4.1.0",
    "react-native-modal": "^11.5.6",
    "react-native-permissions": "^2.1.5",
    "react-native-progress": "^4.1.2",
    "react-native-qrcode-svg": "^6.0.6",
    "react-native-reanimated": "^1.9.0",
    "react-native-restart-android": "^0.0.7",
    "react-native-safe-area-context": "^3.0.6",
    "react-native-screens": "^2.7.0",
    "react-native-secure-randombytes": "^3.0.2",
    "react-native-send-intent": "git+https://github.com/celo-org/react-native-send-intent#a0f4b00",
    "react-native-shadow": "^1.2.2",
    "react-native-share": "^3.3.0",
    "react-native-simple-toast": "^1.1.2",
    "react-native-sms": "^1.11.0",
    "react-native-snap-carousel": "^3.9.0",
    "react-native-splash-screen": "^3.2.0",
    "react-native-svg": "^12.1.0",
    "react-native-swiper": "^1.6.0",
    "react-native-tab-view": "^2.14.4",
    "react-native-tcp": "https://github.com/celo-org/react-native-tcp#0b5948e",
    "react-native-udp": "git+https://github.com/celo-org/react-native-udp#730f295",
    "react-native-webview": "^9.3.0",
    "react-redux": "^7.2.0",
    "redux": "^4.0.5",
    "redux-persist": "^6.0.0",
    "redux-saga": "^1.1.3",
    "reselect": "^4.0.0",
    "sleep-promise": "^8.0.1",
    "svgs": "^4.1.1",
    "tslib": "^1.11.1",
    "utf8": "^3.0.0",
    "victory-native": "^34.1.0",
    "vm-browserify": "^1.1.2",
    "web3": "1.2.4"
  },
  "devDependencies": {
    "@apollo/react-testing": "^3.1.3",
    "@celo/typescript": "0.0.1",
    "@graphql-codegen/add": "^1.10.0",
    "@graphql-codegen/cli": "^1.10.0",
    "@graphql-codegen/fragment-matcher": "1.10.0",
    "@graphql-codegen/typescript": "1.10.0",
    "@graphql-codegen/typescript-operations": "1.10.0",
    "@react-native-community/eslint-config": "^1.1.0",
    "@types/crypto-js": "^3.1.47",
    "@types/ethereumjs-util": "^5.2.0",
    "@types/graphql": "^14.0.7",
    "@types/isomorphic-fetch": "^0.0.35",
    "@types/lodash": "^4.14.136",
    "@types/react": "^16.9.34",
    "@types/react-native": "^0.62.4",
    "@types/react-native-fs": "^2.13.0",
    "@types/react-native-keep-awake": "^2.0.1",
    "@types/react-native-snap-carousel": "^3.7.4",
    "@types/react-redux": "^7.1.7",
    "@types/react-test-renderer": "^16.9.2",
    "@types/redux-mock-store": "^1.0.0",
    "@types/utf8": "^2.1.6",
    "babel-core": "7.0.0-bridge.0",
<<<<<<< HEAD
    "detox": "^17.1.0",
=======
    "detox": "^16.7.2",
>>>>>>> be6e6d25
    "escape-string-regexp": "^1.0.5",
    "eslint": "^6.8.0",
    "jest-fetch-mock": "^2.1.2",
    "metro-react-native-babel-preset": "^0.58.0",
    "patch-package": "^5.1.1",
    "postinstall-prepare": "^1.0.1",
    "react-dom": "16.11.0",
    "react-native-debugger-open": "^0.3.17",
    "react-native-kill-packager": "^1.0.0",
    "react-native-svg-mock": "^2.0.0",
    "react-native-testing-library": "^1.12.0",
    "react-native-version": "^3.1.0",
    "react-test-renderer": "16.11.0",
    "redux-mock-store": "^1.5.3",
    "redux-saga-test-plan": "^4.0.0-beta.2",
    "remote-redux-devtools": "^0.5.12",
    "web3-core": "1.2.4",
    "web3-eth": "1.2.4"
  },
  "detox": {
    "test-runner": "jest",
    "configurations": {
      "android.emu.debug": {
        "binaryPath": "android/app/build/outputs/apk/debug/app-x86-debug.apk",
        "testBinaryPath": "android/app/build/outputs/apk/androidTest/debug/app-debug-androidTest.apk",
        "build": "cd android && ./gradlew assembleDebug assembleAndroidTest -DtestBuildType=debug && cd ..",
        "type": "android.emulator",
        "name": "Nexus_5X_API_28_x86",
        "__comment": "Nexus_5X_API_28_x86 is currently hardcoded but it should be the result from $ANDROID_SDK_ROOT/emulator/emulator -list-avds | grep 'x86' | head -n 1`",
        "__comment2": "Specifying 'testBinaryPath' otherwise detox infers the wrong APK name because we're using split APKs"
      },
      "android.emu.release": {
        "binaryPath": "android/app/build/outputs/apk/release/app-release.apk",
        "testBinaryPath": "android/app/build/outputs/apk/androidTest/release/app-release-androidTest.apk",
        "build": "cd android && ./gradlew assembleRelease assembleAndroidTest -DtestBuildType=release && cd ..",
        "type": "android.emulator",
        "name": "Nexus_5X_API_28_x86",
        "__comment": "Nexus_5X_API_28_x86 is currently hardcoded but it should be the result from $ANDROID_SDK_ROOT/emulator/emulator -list-avds | grep 'x86' | head -n 1`",
        "__comment2": "Specifying 'testBinaryPath' otherwise detox infers the wrong APK name because we're using split APKs"
      },
      "ios.sim.debug": {
        "binaryPath": "ios/build/Build/Products/Debug-iphonesimulator/celo.app",
        "build": "set -o pipefail && xcodebuild -workspace ios/celo.xcworkspace -scheme celo-dev -configuration Debug -sdk iphonesimulator -derivedDataPath ios/build | bundle exec xcpretty",
        "type": "ios.simulator",
        "device": {
          "type": "iPhone 11"
        }
      },
      "ios.sim.release": {
        "binaryPath": "ios/build/Build/Products/Release-iphonesimulator/celo.app",
        "build": "set -o pipefail && xcodebuild -workspace ios/celo.xcworkspace -scheme celo-dev -configuration Release -sdk iphonesimulator -derivedDataPath ios/build | bundle exec xcpretty",
        "type": "ios.simulator",
        "device": {
          "type": "iPhone 11"
        }
      }
    }
  }
}<|MERGE_RESOLUTION|>--- conflicted
+++ resolved
@@ -20,14 +20,10 @@
     "dev:pidcat": "pidcat org.celo.mobile.dev -t GoLog -t RNGeth -t ReactNativeJs -t ReactNativeJS",
     "dev:emulator:list": "$ANDROID_HOME/emulator/emulator -list-avds",
     "dev:emulator:run": "$ANDROID_HOME/emulator/emulator -avd",
-<<<<<<< HEAD
-    "test": "export TZ=UTC && jest --silent",
-    "test:flakey": "FLAKEY=true yarn test",
-=======
     "test": "export TZ=UTC && ./scripts/sync_branding.sh -b celo && jest --silent",
->>>>>>> be6e6d25
     "test:all": "yarn lint && yarn build:ts && yarn test",
     "test:ci": "yarn test --coverage --runInBand",
+    "test:flakey": "FLAKEY=true yarn test",
     "test:watch": "yarn test --watch --maxWorkers=4",
     "test:verbose": "export TZ=UTC && jest --verbose",
     "test:e2e:android": "./scripts/run_e2e.sh -p android",
@@ -171,11 +167,7 @@
     "@types/redux-mock-store": "^1.0.0",
     "@types/utf8": "^2.1.6",
     "babel-core": "7.0.0-bridge.0",
-<<<<<<< HEAD
-    "detox": "^17.1.0",
-=======
     "detox": "^16.7.2",
->>>>>>> be6e6d25
     "escape-string-regexp": "^1.0.5",
     "eslint": "^6.8.0",
     "jest-fetch-mock": "^2.1.2",
