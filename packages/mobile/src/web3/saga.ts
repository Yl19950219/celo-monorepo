--- conflicted
+++ resolved
@@ -38,11 +38,12 @@
 } from 'src/web3/actions'
 import { destroyContractKit, getWallet, getWeb3, initContractKit } from 'src/web3/contracts'
 import { createAccountDek } from 'src/web3/dataEncryptionKey'
-<<<<<<< HEAD
-import { currentAccountSelector, fornoSelector, nonceSelector } from 'src/web3/selectors'
-=======
-import { currentAccountSelector, fornoSelector, mtwAddressSelector } from 'src/web3/selectors'
->>>>>>> f7f1985c
+import {
+  currentAccountSelector,
+  fornoSelector,
+  nonceSelector,
+  mtwAddressSelector,
+} from 'src/web3/selectors'
 import { blockIsFresh, getLatestBlock } from 'src/web3/utils'
 import { BlockHeader } from 'web3-eth'
 
