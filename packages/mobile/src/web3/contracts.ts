--- conflicted
+++ resolved
@@ -153,12 +153,7 @@
 }
 
 // Used for cases where CK must be access outside of a saga
-<<<<<<< HEAD
-// DO NOT MERGE: Should this be changed as well?
-export async function getContractKitAsync(): Promise<ContractKit> {
-=======
 export async function getContractKitAsync(waitForSync: boolean = true): Promise<ContractKit> {
->>>>>>> f7f1985c
   await waitForContractKit(WAIT_FOR_CONTRACT_KIT_RETRIES)
   if (!contractKit) {
     Logger.warn(`${TAG}@getContractKitAsync`, 'contractKit is undefined')
