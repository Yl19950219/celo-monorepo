import ContactCircle from '@celo/react-components/components/ContactCircle'
import ReviewFrame from '@celo/react-components/components/ReviewFrame'
import TextButton from '@celo/react-components/components/TextButton'
import Touchable from '@celo/react-components/components/Touchable'
import colors from '@celo/react-components/styles/colors'
import fontStyles from '@celo/react-components/styles/fonts'
import { iconHitslop } from '@celo/react-components/styles/variables'
import { CURRENCIES, CURRENCY_ENUM } from '@celo/utils/src/currencies'
import { StackScreenProps } from '@react-navigation/stack'
import React, { useEffect, useState } from 'react'
import { useTranslation } from 'react-i18next'
import { StyleSheet, Text, View } from 'react-native'
import { SafeAreaView } from 'react-native-safe-area-context'
import { useDispatch, useSelector } from 'react-redux'
import { FeeEvents, SendEvents } from 'src/analytics/Events'
import ValoraAnalytics from 'src/analytics/ValoraAnalytics'
import { TokenTransactionType } from 'src/apollo/types'
import BackButton from 'src/components/BackButton'
import CommentTextInput from 'src/components/CommentTextInput'
import CurrencyDisplay, { DisplayType } from 'src/components/CurrencyDisplay'
import Dialog from 'src/components/Dialog'
import FeeDrawer from 'src/components/FeeDrawer'
import InviteOptionsModal from 'src/components/InviteOptionsModal'
import ShortenedAddress from 'src/components/ShortenedAddress'
import TotalLineItem from 'src/components/TotalLineItem'
import { FeeType } from 'src/fees/actions'
import CalculateFee, {
  CalculateFeeChildren,
  PropsWithoutChildren as CalculateFeeProps,
} from 'src/fees/CalculateFee'
import { getFeeDollars } from 'src/fees/selectors'
import { features } from 'src/flags'
import i18n, { Namespaces } from 'src/i18n'
import InfoIcon from 'src/icons/InfoIcon'
import { fetchDataEncryptionKey } from 'src/identity/actions'
import {
  addressToDataEncryptionKeySelector,
  e164NumberToAddressSelector,
  secureSendPhoneNumberMappingSelector,
} from 'src/identity/reducer'
import { getAddressValidationType, getSecureSendAddress } from 'src/identity/secureSend'
import { InviteBy } from 'src/invite/actions'
import InviteFriendModal from 'src/invite/InviteFriendModal'
import { getInvitationVerificationFeeInDollars } from 'src/invite/saga'
import { LocalCurrencyCode } from 'src/localCurrency/consts'
import { convertDollarsToLocalAmount } from 'src/localCurrency/convert'
import { getLocalCurrencyCode, getLocalCurrencyExchangeRate } from 'src/localCurrency/selectors'
import { emptyHeader } from 'src/navigator/Headers'
import { navigate } from 'src/navigator/NavigationService'
import { Screens } from 'src/navigator/Screens'
import { StackParamList } from 'src/navigator/types'
import { getDisplayName, getRecipientThumbnail } from 'src/recipients/recipient'
import { isAppConnected } from 'src/redux/selectors'
<<<<<<< HEAD
import { sendPaymentOrInvite, sendSignedTx } from 'src/send/actions'
import { TransactionDataInput } from 'src/send/SendAmount'
import { ConfirmationInput, getConfirmationInput } from 'src/send/utils'
=======
import { sendPaymentOrInvite } from 'src/send/actions'
import { isSendingSelector } from 'src/send/selectors'
import { getConfirmationInput } from 'src/send/utils'
>>>>>>> f7f1985c
import DisconnectBanner from 'src/shared/DisconnectBanner'
import { fetchDollarBalance } from 'src/stableToken/actions'
import { stableTokenBalanceSelector } from 'src/stableToken/reducer'
import Logger from 'src/utils/Logger'
import { currentAccountSelector, isDekRegisteredSelector } from 'src/web3/selectors'

export interface CurrencyInfo {
  localCurrencyCode: LocalCurrencyCode
<<<<<<< HEAD
  localCurrencyExchangeRate?: string | null
  isDekRegistered: boolean
  addressToDataEncryptionKey: AddressToDataEncryptionKeyType
  signedTx: string | undefined
}

interface DispatchProps {
  sendPaymentOrInvite: typeof sendPaymentOrInvite
  sendSignedTx: typeof sendSignedTx
  fetchDollarBalance: typeof fetchDollarBalance
  fetchDataEncryptionKey: typeof fetchDataEncryptionKey
}
=======
  localExchangeRate: string
}

type OwnProps = StackScreenProps<StackParamList, Screens.SendConfirmation>
type Props = OwnProps
>>>>>>> f7f1985c

export const sendConfirmationScreenNavOptions = () => ({
  ...emptyHeader,
  headerLeft: () => <BackButton eventName={SendEvents.send_confirm_back} />,
})

function SendConfirmation(props: Props) {
  const [modalVisible, setModalVisible] = useState(false)
  const [encryptionDialogVisible, setEncryptionDialogVisible] = useState(false)
  const [comment, setComment] = useState('')

<<<<<<< HEAD
const mapDispatchToProps = {
  sendPaymentOrInvite,
  fetchDollarBalance,
  fetchDataEncryptionKey,
  sendSignedTx,
}

const mapStateToProps = (state: RootState, ownProps: OwnProps): StateProps => {
  const { route } = ownProps
  const { transactionData, addressJustValidated, signedTx } = route.params
  const { e164NumberToAddress } = state.identity
  const { secureSendPhoneNumberMapping } = state.identity
=======
  const dispatch = useDispatch()
  const { t } = useTranslation(Namespaces.sendFlow7)

  const { transactionData, addressJustValidated, currencyInfo } = props.route.params
  const e164NumberToAddress = useSelector(e164NumberToAddressSelector)
  const secureSendPhoneNumberMapping = useSelector(secureSendPhoneNumberMappingSelector)
>>>>>>> f7f1985c
  const confirmationInput = getConfirmationInput(
    transactionData,
    e164NumberToAddress,
    secureSendPhoneNumberMapping
  )
  const {
    type,
    amount,
    recipient,
    recipientAddress,
    firebasePendingRequestUid,
    reason,
  } = confirmationInput
  const addressValidationType = getAddressValidationType(
    transactionData.recipient,
    secureSendPhoneNumberMapping
  )
  // Undefined or null means no addresses ever validated through secure send
<<<<<<< HEAD
  const validatedRecipientAddress = getSecureSendAddress(recipient, secureSendPhoneNumberMapping)
  const localCurrencyCode = getLocalCurrencyCode(state)
  const localCurrencyExchangeRate = getLocalCurrencyExchangeRate(state)

  return {
    account: currentAccountSelector(state),
    isSending: state.send.isSending,
    defaultCountryCode: state.account.defaultCountryCode,
    dollarBalance: state.stableToken.balance || '0',
    appConnected: isAppConnected(state),
    transactionData,
    confirmationInput,
    addressValidationType,
    validatedRecipientAddress,
    addressJustValidated,
    localCurrencyCode,
    localCurrencyExchangeRate,
    isDekRegistered: isDekRegisteredSelector(state) ?? false,
    addressToDataEncryptionKey: state.identity.addressToDataEncryptionKey,
    signedTx: signedTx,
=======
  const validatedRecipientAddress = getSecureSendAddress(
    transactionData.recipient,
    secureSendPhoneNumberMapping
  )
  const account = useSelector(currentAccountSelector)
  const isSending = useSelector(isSendingSelector)
  // tslint:disable-next-line: react-hooks-nesting
  const dollarBalance = useSelector(stableTokenBalanceSelector) || '0'
  const appConnected = useSelector(isAppConnected)
  const isDekRegistered = useSelector(isDekRegisteredSelector) ?? false
  const addressToDataEncryptionKey = useSelector(addressToDataEncryptionKeySelector)

  let newCurrencyInfo: CurrencyInfo = {
    localCurrencyCode: useSelector(getLocalCurrencyCode),
    // tslint:disable-next-line: react-hooks-nesting
    localExchangeRate: useSelector(getLocalCurrencyExchangeRate) || '',
>>>>>>> f7f1985c
  }
  if (currencyInfo) {
    newCurrencyInfo = currencyInfo
  }

  useEffect(() => {
    dispatch(fetchDollarBalance())
    if (addressJustValidated) {
      Logger.showMessage(t('sendFlow7:addressConfirmed'))
    }
    triggerFetchDataEncryptionKey()
  }, []) // only fired once, due to empty dependency array, mimicking componentDidMount

  const triggerFetchDataEncryptionKey = () => {
    const address = confirmationInput.recipientAddress
    if (address) {
      dispatch(fetchDataEncryptionKey(address))
    }
  }

  const onSendClick = () => {
    if (type === TokenTransactionType.InviteSent) {
<<<<<<< HEAD
      this.showInviteModal()
    } else if (type === TokenTransactionType.SendSignedTx) {
      this.sendSigned()
=======
      setModalVisible(true)
>>>>>>> f7f1985c
    } else {
      sendOrInvite()
    }
  }

  const sendOrInvite = (inviteMethod?: InviteBy) => {
    const finalComment =
      type === TokenTransactionType.PayRequest || type === TokenTransactionType.PayPrefill
        ? reason || ''
        : comment

    const localCurrencyAmount = convertDollarsToLocalAmount(
      amount,
      newCurrencyInfo.localExchangeRate
    )

    ValoraAnalytics.track(SendEvents.send_confirm_send, {
      isScan: !!props.route.params?.isFromScan,
      isInvite: !recipientAddress,
      isRequest: type === TokenTransactionType.PayRequest,
      localCurrencyExchangeRate: newCurrencyInfo.localExchangeRate,
      localCurrency: newCurrencyInfo.localCurrencyCode,
      dollarAmount: amount.toString(),
      localCurrencyAmount: localCurrencyAmount ? localCurrencyAmount.toString() : null,
      commentLength: finalComment.length,
    })

    dispatch(
      sendPaymentOrInvite(
        amount,
        finalComment,
        recipient,
        recipientAddress,
        inviteMethod,
        firebasePendingRequestUid
      )
    )
  }

<<<<<<< HEAD
  sendSigned = () => {
    if (this.props.signedTx) {
      this.props.sendSignedTx(this.props.signedTx)
    }
  }

  onEditAddressClick = () => {
    const { transactionData, addressValidationType } = this.props
=======
  const onEditAddressClick = () => {
>>>>>>> f7f1985c
    ValoraAnalytics.track(SendEvents.send_secure_edit)
    navigate(Screens.ValidateRecipientIntro, {
      transactionData,
      addressValidationType,
    })
  }

  const cancelModal = () => {
    setModalVisible(false)
  }

  const sendInvite = () => {
    setModalVisible(false)
    sendOrInvite()
  }

  const sendWhatsApp = () => {
    setModalVisible(false)
    sendOrInvite(InviteBy.WhatsApp)
  }

  const sendSMS = () => {
    setModalVisible(false)
    sendOrInvite(InviteBy.SMS)
  }

  const onBlur = () => {
    const trimmedComment = comment.trim()
    setComment(trimmedComment)
  }

  const onShowEncryptionModal = () => {
    setEncryptionDialogVisible(true)
  }

  const onDismissEncryptionModal = () => {
    setEncryptionDialogVisible(false)
  }

  const renderWithAsyncFee: CalculateFeeChildren = (asyncFee) => {
    const fee = getFeeDollars(asyncFee.result)
    const amountWithFee = amount.plus(fee || 0)
    const userHasEnough = !asyncFee.loading && amountWithFee.isLessThanOrEqualTo(dollarBalance)
    const isPrimaryButtonDisabled =
      isSending || !userHasEnough || /* !appConnected || */ !!asyncFee.error

    const isInvite = type === TokenTransactionType.InviteSent
    const inviteFee = getInvitationVerificationFeeInDollars()

    const subtotalAmount = {
      value: amount || inviteFee,
      currencyCode: CURRENCIES[CURRENCY_ENUM.DOLLAR].code,
    }

    let primaryBtnInfo
    if (type === TokenTransactionType.PayRequest || type === TokenTransactionType.PayPrefill) {
      primaryBtnInfo = {
<<<<<<< HEAD
        action: this.sendOrInvite,
        text: appConnected ? i18n.t('global:pay') : 'Offline pay',
=======
        action: sendOrInvite,
        text: i18n.t('global:pay'),
>>>>>>> f7f1985c
        disabled: isPrimaryButtonDisabled,
      }
    } else {
      primaryBtnInfo = {
<<<<<<< HEAD
        action: this.onSendClick,
        text: appConnected ? t('global:send') : 'Offline send',
=======
        action: onSendClick,
        text: t('global:send'),
>>>>>>> f7f1985c
        disabled: isPrimaryButtonDisabled,
      }
    }

    const paymentComment = reason || ''

    const FeeContainer = () => {
      let securityFee
      let dekFee
      if (isInvite && fee && !features.KOMENCI) {
        // 'fee' already contains the invitation fee for invites
        // so we adjust it here
        securityFee = fee.minus(inviteFee)
      } else if (!isDekRegistered && fee) {
        // 'fee' contains cost for both DEK registration and
        // send payment so we adjust it here
        securityFee = fee.dividedBy(2)
        dekFee = fee.dividedBy(2)
      }

      ValoraAnalytics.track(FeeEvents.fee_rendered, {
        feeType: 'Security',
        fee: securityFee ? securityFee.toString() : securityFee,
      })
      const totalAmount = {
        value: amountWithFee,
        currencyCode: CURRENCIES[CURRENCY_ENUM.DOLLAR].code,
      }

      return (
        <View style={styles.feeContainer}>
          <FeeDrawer
            testID={'feeDrawer/SendConfirmation'}
            isEstimate={true}
            currency={CURRENCY_ENUM.DOLLAR}
            inviteFee={inviteFee}
            isInvite={isInvite && !features.KOMENCI}
            securityFee={securityFee}
            showDekfee={!isDekRegistered}
            dekFee={dekFee}
            feeLoading={asyncFee.loading}
            feeHasError={!!asyncFee.error}
            totalFee={fee}
            currencyInfo={newCurrencyInfo}
          />
          <TotalLineItem amount={totalAmount} currencyInfo={newCurrencyInfo} />
        </View>
      )
    }

    const EncryptionWarningLabel = () => {
      const showLabel = !recipientAddress || addressToDataEncryptionKey[recipientAddress] === null

      return showLabel ? (
        <View style={styles.encryptionWarningLabelContainer}>
          <Text style={styles.encryptionWarningLabel}>{t('encryption.warningLabel')}</Text>
          <Touchable onPress={onShowEncryptionModal} borderless={true} hitSlop={iconHitslop}>
            <InfoIcon size={12} />
          </Touchable>
        </View>
      ) : null
    }

    return (
      <SafeAreaView style={styles.container} edges={['bottom']}>
        <DisconnectBanner />
        <ReviewFrame
          FooterComponent={FeeContainer}
          LabelAboveKeyboard={EncryptionWarningLabel}
          confirmButton={primaryBtnInfo}
          isSending={isSending}
        >
          <View style={styles.transferContainer}>
            {isInvite && <Text style={styles.inviteText}>{t('inviteMoneyEscrow')}</Text>}
            <View style={styles.headerContainer}>
              <ContactCircle
                name={transactionData.recipient.displayName}
                thumbnailPath={getRecipientThumbnail(recipient)}
                address={recipientAddress || ''}
              />
              <View style={styles.recipientInfoContainer}>
                <Text style={styles.headerText} testID="HeaderText">
                  {t('sending')}
                </Text>
                <Text style={styles.displayName}>
                  {getDisplayName({ recipient, recipientAddress, t })}
                </Text>
                {validatedRecipientAddress && (
                  <View style={styles.editContainer}>
                    <ShortenedAddress style={styles.address} address={validatedRecipientAddress} />
                    <TextButton
                      style={styles.editButton}
                      testID={'accountEditButton'}
                      onPress={onEditAddressClick}
                    >
                      {t('edit')}
                    </TextButton>
                  </View>
                )}
              </View>
            </View>
            <CurrencyDisplay
              type={DisplayType.Default}
              style={styles.amount}
              amount={subtotalAmount}
              currencyInfo={newCurrencyInfo}
            />
            {type === TokenTransactionType.PayRequest ||
            type === TokenTransactionType.PayPrefill ? (
              <View>
                <Text style={styles.paymentComment}>{paymentComment}</Text>
              </View>
            ) : (
              <CommentTextInput
                testID={'send'}
                onCommentChange={setComment}
                comment={comment}
                onBlur={onBlur}
              />
            )}
          </View>
          {features.KOMENCI ? (
            <InviteFriendModal
              isVisible={modalVisible}
              onInvite={sendInvite}
              onCancel={cancelModal}
            />
          ) : (
            <InviteOptionsModal
              isVisible={modalVisible}
              onWhatsApp={sendWhatsApp}
              onSMS={sendSMS}
              onCancel={cancelModal}
            />
          )}
          {/** Encryption warning dialog */}
          <Dialog
            title={t('encryption.warningModalHeader')}
            isVisible={encryptionDialogVisible}
            actionText={t('global:dismiss')}
            actionPress={onDismissEncryptionModal}
          >
            {t('encryption.warningModalBody')}
          </Dialog>
        </ReviewFrame>
      </SafeAreaView>
    )
  }

  if (!account) {
    throw Error('Account is required')
  }
  const feeProps: CalculateFeeProps = recipientAddress
    ? {
        feeType: FeeType.SEND,
        account,
        recipientAddress,
        amount: amount.valueOf(),
        includeDekFee: !isDekRegistered,
      }
    : { feeType: FeeType.INVITE, account, amount }

  return (
    // Note: intentionally passing a new child func here otherwise
    // it doesn't re-render on state change since CalculateFee is a pure component
    <CalculateFee {...feeProps}>{(asyncFee) => renderWithAsyncFee(asyncFee)}</CalculateFee>
  )
}

const styles = StyleSheet.create({
  container: {
    flex: 1,
    paddingHorizontal: 8,
  },
  feeContainer: {
    padding: 16,
    paddingBottom: 8,
  },
  inviteText: {
    ...fontStyles.small,
    color: colors.gray4,
    paddingBottom: 24,
  },
  transferContainer: {
    alignItems: 'flex-start',
    paddingBottom: 24,
  },
  headerContainer: {
    flexDirection: 'row',
    alignItems: 'flex-start',
  },
  recipientInfoContainer: {
    paddingLeft: 8,
  },
  headerText: {
    ...fontStyles.regular,
    color: colors.gray4,
  },
  displayName: {
    ...fontStyles.regular500,
  },
  editContainer: {
    flexDirection: 'row',
  },
  address: {
    ...fontStyles.small,
    color: colors.gray5,
    paddingRight: 4,
  },
  editButton: {
    ...fontStyles.small,
    color: colors.gray5,
    textDecorationLine: 'underline',
  },
  amount: {
    paddingVertical: 8,
    ...fontStyles.largeNumber,
  },
  paymentComment: {
    ...fontStyles.large,
    color: colors.gray5,
  },
  encryptionWarningLabelContainer: {
    flexDirection: 'row',
    alignItems: 'center',
    marginHorizontal: 16,
    marginVertical: 16,
  },
  encryptionWarningLabel: {
    ...fontStyles.small,
    color: colors.gray4,
    paddingRight: 8,
  },
})

export default SendConfirmation<|MERGE_RESOLUTION|>--- conflicted
+++ resolved
@@ -51,15 +51,9 @@
 import { StackParamList } from 'src/navigator/types'
 import { getDisplayName, getRecipientThumbnail } from 'src/recipients/recipient'
 import { isAppConnected } from 'src/redux/selectors'
-<<<<<<< HEAD
-import { sendPaymentOrInvite, sendSignedTx } from 'src/send/actions'
-import { TransactionDataInput } from 'src/send/SendAmount'
-import { ConfirmationInput, getConfirmationInput } from 'src/send/utils'
-=======
 import { sendPaymentOrInvite } from 'src/send/actions'
 import { isSendingSelector } from 'src/send/selectors'
 import { getConfirmationInput } from 'src/send/utils'
->>>>>>> f7f1985c
 import DisconnectBanner from 'src/shared/DisconnectBanner'
 import { fetchDollarBalance } from 'src/stableToken/actions'
 import { stableTokenBalanceSelector } from 'src/stableToken/reducer'
@@ -68,26 +62,11 @@
 
 export interface CurrencyInfo {
   localCurrencyCode: LocalCurrencyCode
-<<<<<<< HEAD
-  localCurrencyExchangeRate?: string | null
-  isDekRegistered: boolean
-  addressToDataEncryptionKey: AddressToDataEncryptionKeyType
-  signedTx: string | undefined
-}
-
-interface DispatchProps {
-  sendPaymentOrInvite: typeof sendPaymentOrInvite
-  sendSignedTx: typeof sendSignedTx
-  fetchDollarBalance: typeof fetchDollarBalance
-  fetchDataEncryptionKey: typeof fetchDataEncryptionKey
-}
-=======
   localExchangeRate: string
 }
 
 type OwnProps = StackScreenProps<StackParamList, Screens.SendConfirmation>
 type Props = OwnProps
->>>>>>> f7f1985c
 
 export const sendConfirmationScreenNavOptions = () => ({
   ...emptyHeader,
@@ -99,27 +78,12 @@
   const [encryptionDialogVisible, setEncryptionDialogVisible] = useState(false)
   const [comment, setComment] = useState('')
 
-<<<<<<< HEAD
-const mapDispatchToProps = {
-  sendPaymentOrInvite,
-  fetchDollarBalance,
-  fetchDataEncryptionKey,
-  sendSignedTx,
-}
-
-const mapStateToProps = (state: RootState, ownProps: OwnProps): StateProps => {
-  const { route } = ownProps
-  const { transactionData, addressJustValidated, signedTx } = route.params
-  const { e164NumberToAddress } = state.identity
-  const { secureSendPhoneNumberMapping } = state.identity
-=======
   const dispatch = useDispatch()
   const { t } = useTranslation(Namespaces.sendFlow7)
 
   const { transactionData, addressJustValidated, currencyInfo } = props.route.params
   const e164NumberToAddress = useSelector(e164NumberToAddressSelector)
   const secureSendPhoneNumberMapping = useSelector(secureSendPhoneNumberMappingSelector)
->>>>>>> f7f1985c
   const confirmationInput = getConfirmationInput(
     transactionData,
     e164NumberToAddress,
@@ -138,28 +102,6 @@
     secureSendPhoneNumberMapping
   )
   // Undefined or null means no addresses ever validated through secure send
-<<<<<<< HEAD
-  const validatedRecipientAddress = getSecureSendAddress(recipient, secureSendPhoneNumberMapping)
-  const localCurrencyCode = getLocalCurrencyCode(state)
-  const localCurrencyExchangeRate = getLocalCurrencyExchangeRate(state)
-
-  return {
-    account: currentAccountSelector(state),
-    isSending: state.send.isSending,
-    defaultCountryCode: state.account.defaultCountryCode,
-    dollarBalance: state.stableToken.balance || '0',
-    appConnected: isAppConnected(state),
-    transactionData,
-    confirmationInput,
-    addressValidationType,
-    validatedRecipientAddress,
-    addressJustValidated,
-    localCurrencyCode,
-    localCurrencyExchangeRate,
-    isDekRegistered: isDekRegisteredSelector(state) ?? false,
-    addressToDataEncryptionKey: state.identity.addressToDataEncryptionKey,
-    signedTx: signedTx,
-=======
   const validatedRecipientAddress = getSecureSendAddress(
     transactionData.recipient,
     secureSendPhoneNumberMapping
@@ -176,7 +118,6 @@
     localCurrencyCode: useSelector(getLocalCurrencyCode),
     // tslint:disable-next-line: react-hooks-nesting
     localExchangeRate: useSelector(getLocalCurrencyExchangeRate) || '',
->>>>>>> f7f1985c
   }
   if (currencyInfo) {
     newCurrencyInfo = currencyInfo
@@ -199,14 +140,7 @@
 
   const onSendClick = () => {
     if (type === TokenTransactionType.InviteSent) {
-<<<<<<< HEAD
-      this.showInviteModal()
-    } else if (type === TokenTransactionType.SendSignedTx) {
-      this.sendSigned()
-=======
       setModalVisible(true)
->>>>>>> f7f1985c
-    } else {
       sendOrInvite()
     }
   }
@@ -245,18 +179,7 @@
     )
   }
 
-<<<<<<< HEAD
-  sendSigned = () => {
-    if (this.props.signedTx) {
-      this.props.sendSignedTx(this.props.signedTx)
-    }
-  }
-
-  onEditAddressClick = () => {
-    const { transactionData, addressValidationType } = this.props
-=======
   const onEditAddressClick = () => {
->>>>>>> f7f1985c
     ValoraAnalytics.track(SendEvents.send_secure_edit)
     navigate(Screens.ValidateRecipientIntro, {
       transactionData,
@@ -314,24 +237,14 @@
     let primaryBtnInfo
     if (type === TokenTransactionType.PayRequest || type === TokenTransactionType.PayPrefill) {
       primaryBtnInfo = {
-<<<<<<< HEAD
-        action: this.sendOrInvite,
-        text: appConnected ? i18n.t('global:pay') : 'Offline pay',
-=======
         action: sendOrInvite,
         text: i18n.t('global:pay'),
->>>>>>> f7f1985c
         disabled: isPrimaryButtonDisabled,
       }
     } else {
       primaryBtnInfo = {
-<<<<<<< HEAD
-        action: this.onSendClick,
-        text: appConnected ? t('global:send') : 'Offline send',
-=======
         action: onSendClick,
         text: t('global:send'),
->>>>>>> f7f1985c
         disabled: isPrimaryButtonDisabled,
       }
     }
