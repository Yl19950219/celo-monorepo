--- conflicted
+++ resolved
@@ -43,19 +43,12 @@
 ): Promise<BigNumber> {
   try {
     Logger.debug(`${TAG}/getSendTxGas`, 'Getting gas estimate for send tx')
-<<<<<<< HEAD
-    // DO NOT MERGE: Short circuit the estimation code.
-    // const tx = await createTokenTransferTransaction(currency, params)
-    // const txParams = { from: account, feeCurrency: await getCurrencyAddress(currency) }
-    const gas = new BigNumber(200000) // await estimateGas(tx.txo, txParams)
-=======
     const tx = await createTokenTransferTransaction(currency, params)
     const txParams = {
       from: account,
       feeCurrency: currency === CURRENCY_ENUM.GOLD ? undefined : await getCurrencyAddress(currency),
     }
     const gas = await estimateGas(tx.txo, txParams)
->>>>>>> f7f1985c
     Logger.debug(`${TAG}/getSendTxGas`, `Estimated gas of ${gas.toString()}`)
     return gas
   } catch (error) {
