import Button, { BtnTypes } from '@celo/react-components/components/Button'
import KeyboardAwareScrollView from '@celo/react-components/components/KeyboardAwareScrollView'
import KeyboardSpacer from '@celo/react-components/components/KeyboardSpacer'
<<<<<<< HEAD
import colors from '@celo/react-components/styles/colors'
import { fontStyles } from '@celo/react-components/styles/fonts'
import { componentStyles } from '@celo/react-components/styles/styles'
import { StackScreenProps } from '@react-navigation/stack'
import * as React from 'react'
import { WithTranslation } from 'react-i18next'
import { ActivityIndicator, Keyboard, StyleSheet, Text, View } from 'react-native'
import SafeAreaView from 'react-native-safe-area-view'
import { connect } from 'react-redux'
import { hideAlert } from 'src/alert/actions'
import CeloAnalytics from 'src/analytics/CeloAnalytics'
import { CustomEventNames } from 'src/analytics/constants'
import BackupPhraseContainer, {
  BackupPhraseContainerMode,
  BackupPhraseType,
} from 'src/backup/BackupPhraseContainer'
=======
import colors from '@celo/react-components/styles/colors.v2'
import fontStyles from '@celo/react-components/styles/fonts.v2'
import { CURRENCIES, CURRENCY_ENUM } from '@celo/utils/src'
import { HeaderHeightContext, StackScreenProps } from '@react-navigation/stack'
import BigNumber from 'bignumber.js'
import * as React from 'react'
import { Trans, WithTranslation } from 'react-i18next'
import { Keyboard, StyleSheet, Text, View } from 'react-native'
import { SafeAreaInsetsContext } from 'react-native-safe-area-context'
import { connect } from 'react-redux'
import { hideAlert } from 'src/alert/actions'
import { OnboardingEvents } from 'src/analytics/Events'
import ValoraAnalytics from 'src/analytics/ValoraAnalytics'
>>>>>>> 6e96d6e1
import {
  formatBackupPhraseOnEdit,
  formatBackupPhraseOnSubmit,
  isValidBackupPhrase,
} from 'src/backup/utils'
<<<<<<< HEAD
import GethAwareButton from 'src/geth/GethAwareButton'
import { Namespaces, withTranslation } from 'src/i18n'
import BackupKeyIcon from 'src/icons/BackupKeyIcon'
=======
import CodeInput, { CodeInputStatus } from 'src/components/CodeInput'
import CurrencyDisplay from 'src/components/CurrencyDisplay'
import Dialog from 'src/components/Dialog'
import i18n, { Namespaces, withTranslation } from 'src/i18n'
>>>>>>> 6e96d6e1
import { importBackupPhrase } from 'src/import/actions'
import { nuxNavigationOptions } from 'src/navigator/Headers'
import { navigate } from 'src/navigator/NavigationService'
import { Screens } from 'src/navigator/Screens'
import { StackParamList } from 'src/navigator/types'
import { RootState } from 'src/redux/reducers'

interface State {
  backupPhrase: string
}

interface DispatchProps {
  importBackupPhrase: typeof importBackupPhrase
  hideAlert: typeof hideAlert
}

interface StateProps {
  isImportingWallet: boolean
}

type OwnProps = StackScreenProps<StackParamList, Screens.ImportWallet>

type Props = StateProps & DispatchProps & WithTranslation & OwnProps

const mapStateToProps = (state: RootState): StateProps => {
  return {
    isImportingWallet: state.imports.isImportingWallet,
  }
}

export class ImportWallet extends React.Component<Props, State> {
  static navigationOptions = nuxNavigationOptions

  state = {
    backupPhrase: '',
  }

  componentDidMount() {
    ValoraAnalytics.track(OnboardingEvents.wallet_import_start)
    this.props.navigation.addListener('focus', this.checkCleanBackupPhrase)
  }

  componentWillUnmount() {
    this.props.navigation.removeListener('focus', this.checkCleanBackupPhrase)
  }

  checkCleanBackupPhrase = () => {
    const { route, navigation } = this.props
    if (route.params?.clean) {
      this.setState({
        backupPhrase: '',
      })
      navigation.setParams({ clean: false })
    }
  }

  setBackupPhrase = (input: string) => {
    this.props.hideAlert()
    this.setState({
      backupPhrase: formatBackupPhraseOnEdit(input),
    })
  }

  onPressRestore = () => {
    const { route, navigation } = this.props
    const useEmptyWallet = !!route.params?.showZeroBalanceModal
    Keyboard.dismiss()
    this.props.hideAlert()
    ValoraAnalytics.track(OnboardingEvents.wallet_import_complete)

    const formattedPhrase = formatBackupPhraseOnSubmit(this.state.backupPhrase)
    this.setState({
      backupPhrase: formattedPhrase,
    })
    navigation.setParams({ showZeroBalanceModal: false })

    this.props.importBackupPhrase(formattedPhrase, useEmptyWallet)
  }

  onPressRestoreSocial = () => {
    navigate(Screens.ImportWalletSocial)
  }

  onPressTryAnotherKey = () => {
    const { navigation } = this.props
    this.setState({
      backupPhrase: '',
    })
    ValoraAnalytics.track(OnboardingEvents.wallet_import_cancel)
    navigation.setParams({ clean: false, showZeroBalanceModal: false })
  }

  render() {
<<<<<<< HEAD
    const { backupPhrase } = this.state
    const { t, isImportingWallet } = this.props
=======
    const { backupPhrase, keyboardVisible } = this.state
    const { t, isImportingWallet, connected, route } = this.props
>>>>>>> 6e96d6e1

    return (
<<<<<<< HEAD
      <SafeAreaView style={styles.container}>
        <KeyboardAwareScrollView
          contentContainerStyle={styles.scrollContainer}
          keyboardShouldPersistTaps="always"
        >
          <BackupKeyIcon style={styles.logo} width={140} height={102} />
          <Text style={fontStyles.h1}>{t('title')}</Text>
          <Text style={fontStyles.body}>{t('userYourBackupKey')}</Text>
          <BackupPhraseContainer
            onChangeText={this.setBackupPhrase}
            value={backupPhrase}
            testID="ImportWalletBackupKeyInputField"
            mode={BackupPhraseContainerMode.INPUT}
            type={BackupPhraseType.BACKUP_KEY}
            style={componentStyles.marginTop20}
          />
          <Text style={styles.tip}>
            <Text style={fontStyles.semiBold}>{t('tip')}</Text>
            {t('backupKeyTip')}
          </Text>
        </KeyboardAwareScrollView>

        {isImportingWallet && (
          <View style={styles.loadingSpinnerContainer} testID="ImportWalletLoadingCircle">
            <ActivityIndicator size="large" color={colors.celoGreen} />
          </View>
=======
      <HeaderHeightContext.Consumer>
        {(headerHeight) => (
          <SafeAreaInsetsContext.Consumer>
            {(insets) => (
              <View style={styles.container}>
                <KeyboardAwareScrollView
                  style={headerHeight ? { marginTop: headerHeight } : undefined}
                  contentContainerStyle={[
                    styles.scrollContainer,
                    !keyboardVisible && insets && { marginBottom: insets.bottom },
                  ]}
                  keyboardShouldPersistTaps={'always'}
                >
                  <CodeInput
                    label={t('global:accountKey')}
                    status={codeStatus}
                    inputValue={backupPhrase}
                    inputPlaceholder={t('importExistingKey.keyPlaceholder')}
                    multiline={true}
                    onInputChange={this.setBackupPhrase}
                    shouldShowClipboard={this.shouldShowClipboard}
                    testID="ImportWalletBackupKeyInputField"
                  />
                  <Text style={styles.explanation}>{t('importExistingKey.explanation')}</Text>
                  <Button
                    style={styles.button}
                    testID="ImportWalletButton"
                    onPress={this.onPressRestore}
                    text={t('global:restore')}
                    type={BtnTypes.ONBOARDING}
                    disabled={isImportingWallet || !isValidBackupPhrase(backupPhrase) || !connected}
                  />

                  <KeyboardSpacer />
                </KeyboardAwareScrollView>
                <KeyboardSpacer onToggle={this.onToggleKeyboard} />
                <Dialog
                  title={
                    <Trans i18nKey="emptyAccount.title" ns={Namespaces.onboarding}>
                      <CurrencyDisplay
                        amount={{
                          value: new BigNumber(0),
                          currencyCode: CURRENCIES[CURRENCY_ENUM.DOLLAR].code,
                        }}
                      />
                    </Trans>
                  }
                  isVisible={!!route.params?.showZeroBalanceModal}
                  actionText={t('emptyAccount.useAccount')}
                  actionPress={this.onPressRestore}
                  secondaryActionPress={this.onPressTryAnotherKey}
                  secondaryActionText={t('global:goBack')}
                >
                  {t('emptyAccount.description')}
                </Dialog>
              </View>
            )}
          </SafeAreaInsetsContext.Consumer>
>>>>>>> 6e96d6e1
        )}

        <GethAwareButton
          disabled={isImportingWallet || !isValidBackupPhrase(backupPhrase)}
          onPress={this.onPressRestore}
          text={t('restoreWallet')}
          standard={false}
          type={BtnTypes.PRIMARY}
          testID="ImportWalletButton"
        />

        <Button
          disabled={isImportingWallet}
          onPress={this.onPressRestoreSocial}
          text={t('restoreSocial')}
          standard={false}
          type={BtnTypes.SECONDARY}
          testID="ImportWalletSocialButton"
        />
        <KeyboardSpacer />
      </SafeAreaView>
    )
  }
}

const styles = StyleSheet.create({
  container: {
    flex: 1,
    backgroundColor: colors.background,
    justifyContent: 'space-between',
  },
  scrollContainer: {
    padding: 20,
    paddingTop: 0,
  },
  logo: {
    alignSelf: 'center',
    marginBottom: 20,
  },
  tip: {
    ...fontStyles.bodySmall,
    color: colors.darkSecondary,
    marginTop: 20,
    marginHorizontal: 2,
  },
  loadingSpinnerContainer: {
    marginVertical: 20,
  },
})

export default connect<StateProps, DispatchProps, OwnProps, RootState>(mapStateToProps, {
  importBackupPhrase,
  hideAlert,
})(withTranslation<Props>(Namespaces.nuxRestoreWallet3)(ImportWallet))<|MERGE_RESOLUTION|>--- conflicted
+++ resolved
@@ -1,24 +1,6 @@
-import Button, { BtnTypes } from '@celo/react-components/components/Button'
+import Button, { BtnTypes } from '@celo/react-components/components/Button.v2'
 import KeyboardAwareScrollView from '@celo/react-components/components/KeyboardAwareScrollView'
 import KeyboardSpacer from '@celo/react-components/components/KeyboardSpacer'
-<<<<<<< HEAD
-import colors from '@celo/react-components/styles/colors'
-import { fontStyles } from '@celo/react-components/styles/fonts'
-import { componentStyles } from '@celo/react-components/styles/styles'
-import { StackScreenProps } from '@react-navigation/stack'
-import * as React from 'react'
-import { WithTranslation } from 'react-i18next'
-import { ActivityIndicator, Keyboard, StyleSheet, Text, View } from 'react-native'
-import SafeAreaView from 'react-native-safe-area-view'
-import { connect } from 'react-redux'
-import { hideAlert } from 'src/alert/actions'
-import CeloAnalytics from 'src/analytics/CeloAnalytics'
-import { CustomEventNames } from 'src/analytics/constants'
-import BackupPhraseContainer, {
-  BackupPhraseContainerMode,
-  BackupPhraseType,
-} from 'src/backup/BackupPhraseContainer'
-=======
 import colors from '@celo/react-components/styles/colors.v2'
 import fontStyles from '@celo/react-components/styles/fonts.v2'
 import { CURRENCIES, CURRENCY_ENUM } from '@celo/utils/src'
@@ -32,30 +14,24 @@
 import { hideAlert } from 'src/alert/actions'
 import { OnboardingEvents } from 'src/analytics/Events'
 import ValoraAnalytics from 'src/analytics/ValoraAnalytics'
->>>>>>> 6e96d6e1
 import {
   formatBackupPhraseOnEdit,
   formatBackupPhraseOnSubmit,
   isValidBackupPhrase,
 } from 'src/backup/utils'
-<<<<<<< HEAD
-import GethAwareButton from 'src/geth/GethAwareButton'
-import { Namespaces, withTranslation } from 'src/i18n'
-import BackupKeyIcon from 'src/icons/BackupKeyIcon'
-=======
 import CodeInput, { CodeInputStatus } from 'src/components/CodeInput'
 import CurrencyDisplay from 'src/components/CurrencyDisplay'
 import Dialog from 'src/components/Dialog'
 import i18n, { Namespaces, withTranslation } from 'src/i18n'
->>>>>>> 6e96d6e1
 import { importBackupPhrase } from 'src/import/actions'
-import { nuxNavigationOptions } from 'src/navigator/Headers'
-import { navigate } from 'src/navigator/NavigationService'
+import { HeaderTitleWithSubtitle, nuxNavigationOptions } from 'src/navigator/Headers.v2'
 import { Screens } from 'src/navigator/Screens'
 import { StackParamList } from 'src/navigator/types'
 import { RootState } from 'src/redux/reducers'
+import { isAppConnected } from 'src/redux/selectors'
 
 interface State {
+  keyboardVisible: boolean
   backupPhrase: string
 }
 
@@ -66,6 +42,7 @@
 
 interface StateProps {
   isImportingWallet: boolean
+  connected: boolean
 }
 
 type OwnProps = StackScreenProps<StackParamList, Screens.ImportWallet>
@@ -75,16 +52,25 @@
 const mapStateToProps = (state: RootState): StateProps => {
   return {
     isImportingWallet: state.imports.isImportingWallet,
+    connected: isAppConnected(state),
   }
 }
 
 export class ImportWallet extends React.Component<Props, State> {
-  static navigationOptions = nuxNavigationOptions
+  static navigationOptions = {
+    ...nuxNavigationOptions,
+    headerTitle: () => (
+      <HeaderTitleWithSubtitle
+        title={i18n.t('nuxNamePin1:importIt')}
+        subTitle={i18n.t('onboarding:step', { step: '3' })}
+      />
+    ),
+  }
 
   state = {
     backupPhrase: '',
-  }
-
+    keyboardVisible: false,
+  }
   componentDidMount() {
     ValoraAnalytics.track(OnboardingEvents.wallet_import_start)
     this.props.navigation.addListener('focus', this.checkCleanBackupPhrase)
@@ -111,6 +97,10 @@
     })
   }
 
+  onToggleKeyboard = (visible: boolean) => {
+    this.setState({ keyboardVisible: visible })
+  }
+
   onPressRestore = () => {
     const { route, navigation } = this.props
     const useEmptyWallet = !!route.params?.showZeroBalanceModal
@@ -127,8 +117,8 @@
     this.props.importBackupPhrase(formattedPhrase, useEmptyWallet)
   }
 
-  onPressRestoreSocial = () => {
-    navigate(Screens.ImportWalletSocial)
+  shouldShowClipboard = (clipboardContent: string): boolean => {
+    return isValidBackupPhrase(clipboardContent)
   }
 
   onPressTryAnotherKey = () => {
@@ -141,43 +131,14 @@
   }
 
   render() {
-<<<<<<< HEAD
-    const { backupPhrase } = this.state
-    const { t, isImportingWallet } = this.props
-=======
     const { backupPhrase, keyboardVisible } = this.state
     const { t, isImportingWallet, connected, route } = this.props
->>>>>>> 6e96d6e1
-
+
+    let codeStatus = CodeInputStatus.INPUTTING
+    if (isImportingWallet) {
+      codeStatus = CodeInputStatus.PROCESSING
+    }
     return (
-<<<<<<< HEAD
-      <SafeAreaView style={styles.container}>
-        <KeyboardAwareScrollView
-          contentContainerStyle={styles.scrollContainer}
-          keyboardShouldPersistTaps="always"
-        >
-          <BackupKeyIcon style={styles.logo} width={140} height={102} />
-          <Text style={fontStyles.h1}>{t('title')}</Text>
-          <Text style={fontStyles.body}>{t('userYourBackupKey')}</Text>
-          <BackupPhraseContainer
-            onChangeText={this.setBackupPhrase}
-            value={backupPhrase}
-            testID="ImportWalletBackupKeyInputField"
-            mode={BackupPhraseContainerMode.INPUT}
-            type={BackupPhraseType.BACKUP_KEY}
-            style={componentStyles.marginTop20}
-          />
-          <Text style={styles.tip}>
-            <Text style={fontStyles.semiBold}>{t('tip')}</Text>
-            {t('backupKeyTip')}
-          </Text>
-        </KeyboardAwareScrollView>
-
-        {isImportingWallet && (
-          <View style={styles.loadingSpinnerContainer} testID="ImportWalletLoadingCircle">
-            <ActivityIndicator size="large" color={colors.celoGreen} />
-          </View>
-=======
       <HeaderHeightContext.Consumer>
         {(headerHeight) => (
           <SafeAreaInsetsContext.Consumer>
@@ -236,28 +197,8 @@
               </View>
             )}
           </SafeAreaInsetsContext.Consumer>
->>>>>>> 6e96d6e1
         )}
-
-        <GethAwareButton
-          disabled={isImportingWallet || !isValidBackupPhrase(backupPhrase)}
-          onPress={this.onPressRestore}
-          text={t('restoreWallet')}
-          standard={false}
-          type={BtnTypes.PRIMARY}
-          testID="ImportWalletButton"
-        />
-
-        <Button
-          disabled={isImportingWallet}
-          onPress={this.onPressRestoreSocial}
-          text={t('restoreSocial')}
-          standard={false}
-          type={BtnTypes.SECONDARY}
-          testID="ImportWalletSocialButton"
-        />
-        <KeyboardSpacer />
-      </SafeAreaView>
+      </HeaderHeightContext.Consumer>
     )
   }
 }
@@ -265,29 +206,32 @@
 const styles = StyleSheet.create({
   container: {
     flex: 1,
-    backgroundColor: colors.background,
-    justifyContent: 'space-between',
+    backgroundColor: colors.onboardingBackground,
   },
   scrollContainer: {
-    padding: 20,
-    paddingTop: 0,
+    padding: 16,
   },
   logo: {
     alignSelf: 'center',
     marginBottom: 20,
   },
-  tip: {
-    ...fontStyles.bodySmall,
-    color: colors.darkSecondary,
-    marginTop: 20,
-    marginHorizontal: 2,
-  },
   loadingSpinnerContainer: {
     marginVertical: 20,
+  },
+  button: {
+    paddingVertical: 16,
+  },
+  wordsInput: {
+    minHeight: 80,
+  },
+  explanation: {
+    ...fontStyles.regular,
+    paddingHorizontal: 8,
+    paddingTop: 16,
   },
 })
 
 export default connect<StateProps, DispatchProps, OwnProps, RootState>(mapStateToProps, {
   importBackupPhrase,
   hideAlert,
-})(withTranslation<Props>(Namespaces.nuxRestoreWallet3)(ImportWallet))+})(withTranslation<Props>(Namespaces.onboarding)(ImportWallet))