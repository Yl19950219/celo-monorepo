import { CeloTransactionObject } from '@celo/connect'
import { CeloContract } from '@celo/contractkit'
import { retryAsync } from '@celo/utils/src/async'
import BigNumber from 'bignumber.js'
import { call, put, take, takeEvery } from 'redux-saga/effects'
import { showErrorOrFallback } from 'src/alert/actions'
import { AppEvents } from 'src/analytics/Events'
import ValoraAnalytics from 'src/analytics/ValoraAnalytics'
import { TokenTransactionType } from 'src/apollo/types'
import { ErrorMessages } from 'src/app/ErrorMessages'
import { WALLET_BALANCE_UPPER_BOUND } from 'src/config'
import { FeeInfo } from 'src/fees/saga'
import { CURRENCY_ENUM, WEI_PER_TOKEN } from 'src/geth/consts'
import { addStandbyTransaction, removeStandbyTransaction } from 'src/transactions/actions'
import { sendAndMonitorTransaction } from 'src/transactions/saga'
import { TransactionContext, TransactionStatus } from 'src/transactions/types'
import Logger from 'src/utils/Logger'
import { getContractKitAsync } from 'src/web3/contracts'
import { getConnectedAccount, getConnectedUnlockedAccount } from 'src/web3/saga'
import * as utf8 from 'utf8'

const TAG = 'tokens/saga'

// The number of wei that represent one unit in a contract
const contractWeiPerUnit: { [key in CURRENCY_ENUM]: BigNumber | null } = {
  [CURRENCY_ENUM.GOLD]: WEI_PER_TOKEN,
  [CURRENCY_ENUM.DOLLAR]: WEI_PER_TOKEN,
}

function* getWeiPerUnit(token: CURRENCY_ENUM) {
  let weiPerUnit = contractWeiPerUnit[token]
  if (!weiPerUnit) {
    const contract = yield call(getTokenContract, token)
    const decimals = yield call(contract.decimals)
    weiPerUnit = new BigNumber(10).pow(decimals)
    contractWeiPerUnit[token] = weiPerUnit
  }
  return weiPerUnit
}

export function* convertFromContractDecimals(value: BigNumber, token: CURRENCY_ENUM) {
  const weiPerUnit = yield call(getWeiPerUnit, token)
  return value.dividedBy(weiPerUnit)
}

export function* convertToContractDecimals(value: BigNumber, token: CURRENCY_ENUM) {
  const weiPerUnit = yield call(getWeiPerUnit, token)
  return weiPerUnit.multipliedBy(value)
}

export async function getTokenContract(token: CURRENCY_ENUM) {
  Logger.debug(TAG + '@getTokenContract', `Fetching contract for ${token}`)
  const contractKit = await getContractKitAsync(false)
  switch (token) {
    case CURRENCY_ENUM.GOLD:
      return contractKit.contracts.getGoldToken()
    case CURRENCY_ENUM.DOLLAR:
      return contractKit.contracts.getStableToken()
    default:
      throw new Error(`Could not fetch contract for unknown token ${token}`)
  }
}

interface TokenFetchFactory {
  actionName: string
  token: CURRENCY_ENUM
  actionCreator: (balance: string) => any
  tag: string
}

export function tokenFetchFactory({ actionName, token, actionCreator, tag }: TokenFetchFactory) {
  function* tokenFetch() {
    try {
      Logger.debug(tag, `Fetching ${token} balance`)
      const account = yield call(getConnectedAccount)
      const tokenContract = yield call(getTokenContract, token)
      const balanceInWei: BigNumber = yield call([tokenContract, tokenContract.balanceOf], account)
      const balance: BigNumber = yield call(convertFromContractDecimals, balanceInWei, token)
      const balanceLogObject =
        token === CURRENCY_ENUM.DOLLAR
          ? {
              dollarBalance: balance.toString(),
            }
          : { goldBalance: balance.toString() }

      // Only update balances when it's less than the upper bound
      if (balance.lt(WALLET_BALANCE_UPPER_BOUND)) {
        yield put(actionCreator(balance.toString()))
        ValoraAnalytics.track(AppEvents.fetch_balance, balanceLogObject)
      } else {
        ValoraAnalytics.track(AppEvents.fetch_balance_error, balanceLogObject)
      }
    } catch (error) {
      Logger.error(tag, 'Error fetching balance', error)
    }
  }

  return function*() {
    return yield takeEvery(actionName, tokenFetch)
  }
}

export interface BasicTokenTransfer {
  recipientAddress: string
  amount: BigNumber.Value
  comment: string
}

export interface TokenTransfer {
  recipientAddress: string
  amount: string
  comment: string
  feeInfo?: FeeInfo
  context: TransactionContext
}

export type TokenTransferAction = { type: string } & TokenTransfer

interface TokenTransferFactory {
  actionName: string
  tag: string
  currency: CURRENCY_ENUM
  fetchAction: () => any
  staticGas?: number
}

// TODO(martinvol) this should go to the SDK
export async function createTokenTransferTransaction(
  currency: CURRENCY_ENUM,
  transferAction: BasicTokenTransfer
) {
  const { recipientAddress, amount, comment } = transferAction
  const contract = await getTokenContract(currency)

  const decimals = await contract.decimals()
  const decimalBigNum = new BigNumber(decimals)
  const decimalFactor = new BigNumber(10).pow(decimalBigNum.toNumber())
  const convertedAmount = new BigNumber(amount).multipliedBy(decimalFactor).toFixed(0)

  const tx = contract.transferWithComment(
    recipientAddress,
    convertedAmount.toString(),
    utf8.encode(comment)
  )

  return tx
}

export async function fetchTokenBalanceInWeiWithRetry(token: CURRENCY_ENUM, account: string) {
  Logger.debug(TAG + '@fetchTokenBalanceInWeiWithRetry', 'Checking account balance', account)
  const tokenContract = await getTokenContract(token)
  // Retry needed here because it's typically the app's first tx and seems to fail on occasion
  // TODO consider having retry logic for ALL contract calls and txs. ContractKit should have this logic.
  const balanceInWei = await retryAsync(tokenContract.balanceOf, 3, [account])
  Logger.debug(
    TAG + '@fetchTokenBalanceInWeiWithRetry',
    'Account balance ' + balanceInWei.toString()
  )
  return balanceInWei
}

export function tokenTransferFactory({
  actionName,
  tag,
  currency,
  fetchAction,
  staticGas,
}: TokenTransferFactory) {
  return function*() {
    while (true) {
      const transferAction: TokenTransferAction = yield take(actionName)
      const { recipientAddress, amount, comment, feeInfo, context } = transferAction

      Logger.debug(
        tag,
        'Transferring token',
        context.description ?? 'No description',
        context.id,
        currency,
        amount,
        feeInfo ? JSON.stringify(feeInfo) : 'undefined'
      )

      yield put(
        addStandbyTransaction({
          context,
          type: TokenTransactionType.Sent,
          comment,
          status: TransactionStatus.Pending,
          value: amount.toString(),
          symbol: currency,
          timestamp: Math.floor(Date.now() / 1000),
          address: recipientAddress,
        })
      )

      try {
        const account = yield call(getConnectedUnlockedAccount)

        const tx: CeloTransactionObject<boolean> = yield call(
          createTokenTransferTransaction,
          currency,
          {
            recipientAddress,
            amount,
            comment,
          }
        )

<<<<<<< HEAD
        yield call(
          sendAndMonitorTransaction,
          tx,
          account,
          context,
          currency,
          feeInfo?.currency,
          feeInfo?.gas?.toNumber(),
          feeInfo?.gasPrice
        )
=======
        yield call(sendAndMonitorTransaction, tx, account, context, currency, undefined, staticGas)
>>>>>>> 48adec86
      } catch (error) {
        Logger.error(tag, 'Error transfering token', error)
        yield put(removeStandbyTransaction(context.id))
        yield put(showErrorOrFallback(error, ErrorMessages.TRANSACTION_FAILED))
      }
    }
  }
}

export async function getCurrencyAddress(currency: CURRENCY_ENUM) {
  const contractKit = await getContractKitAsync(false)
  switch (currency) {
    case CURRENCY_ENUM.GOLD:
      return contractKit.registry.addressFor(CeloContract.GoldToken)
    case CURRENCY_ENUM.DOLLAR:
      return contractKit.registry.addressFor(CeloContract.StableToken)
  }
}<|MERGE_RESOLUTION|>--- conflicted
+++ resolved
@@ -207,7 +207,6 @@
           }
         )
 
-<<<<<<< HEAD
         yield call(
           sendAndMonitorTransaction,
           tx,
@@ -218,9 +217,6 @@
           feeInfo?.gas?.toNumber(),
           feeInfo?.gasPrice
         )
-=======
-        yield call(sendAndMonitorTransaction, tx, account, context, currency, undefined, staticGas)
->>>>>>> 48adec86
       } catch (error) {
         Logger.error(tag, 'Error transfering token', error)
         yield put(removeStandbyTransaction(context.id))
