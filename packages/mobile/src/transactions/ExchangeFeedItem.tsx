import Touchable from '@celo/react-components/components/Touchable'
import ExchangeArrow from '@celo/react-components/icons/ExchangeArrow'
import colors from '@celo/react-components/styles/colors'
import { fontStyles } from '@celo/react-components/styles/fonts'
import variables from '@celo/react-components/styles/variables'
import BigNumber from 'bignumber.js'
import gql from 'graphql-tag'
import * as React from 'react'
import { useTranslation } from 'react-i18next'
import { Image, StyleSheet, Text, View } from 'react-native'
import { ExchangeItemFragment } from 'src/apollo/types'
import CurrencyDisplay from 'src/components/CurrencyDisplay'
import { CURRENCIES, CURRENCY_ENUM } from 'src/geth/consts'
import { Namespaces } from 'src/i18n'
import { exchangeGoldGreen, exchangeGreenGold } from 'src/images/Images'
import { navigateToExchangeReview } from 'src/transactions/actions'
import { TransactionStatus } from 'src/transactions/reducer'
import { formatFeedTime, getDatetimeDisplayString } from 'src/utils/time'

<<<<<<< HEAD
type Props = (HomeExchangeFragment | ExchangeStandby) &
  WithNamespaces & {
    status?: TransactionStatus
    showGoldAmount: boolean
  }

type ExchangeInputProps = Props & {
  localCurrencyCode: LocalCurrencyCode | null
  localCurrencySymbol: LocalCurrencySymbol | null
  localExchangeRate: number | null | undefined
}
type ExchangeProps =
  | ReturnType<typeof getDollarExchangeProps>
  | ReturnType<typeof getGoldExchangeProps>

function getLocalAmount(
  dollarAmount: BigNumber.Value,
  localExchangeRate: number | null | undefined
) {
  const localAmount = convertDollarsToLocalAmount(dollarAmount, localExchangeRate)
  if (!localAmount) {
    return null
  }

  return localAmount.toString()
}

function getDollarExchangeProps({
  inValue: dollarAmount,
  outValue: goldAmount,
  localCurrencyCode,
  localCurrencySymbol,
  localExchangeRate,
}: ExchangeInputProps) {
  const localAmount = getLocalAmount(dollarAmount, localExchangeRate)
  return {
    icon: require('src/transactions/ExchangeGreenGold.png'),
    dollarAmount,
    dollarDirection: '-',
    localCurrencyCode,
    localCurrencySymbol,
    localAmount,
    goldAmount,
    goldDirection: '',
    inValue: localCurrencyCode ? localAmount : dollarAmount,
    inColor: colors.celoGreen,
    outValue: goldAmount,
    outColor: colors.celoGold,
  }
}

function getGoldExchangeProps({
  inValue: goldAmount,
  outValue: dollarAmount,
  localCurrencyCode,
  localCurrencySymbol,
  localExchangeRate,
}: ExchangeInputProps) {
  const localAmount = getLocalAmount(dollarAmount, localExchangeRate)
  return {
    icon: require('src/transactions/ExchangeGoldGreen.png'),
    dollarAmount,
    dollarDirection: '',
    localCurrencyCode,
    localCurrencySymbol,
    localAmount,
    goldAmount,
    goldDirection: '-',
    inValue: goldAmount,
    inColor: colors.celoGold,
    outValue: localCurrencyCode ? localAmount : dollarAmount,
    outColor: colors.celoGreen,
  }
}

function getGoldAmountProps({ goldAmount: amount, goldDirection: amountDirection }: ExchangeProps) {
  return {
    amount,
    amountDirection,
    amountColor: colors.celoGold,
    displayAmount: `${amountDirection}${getMoneyDisplayValue(amount)}`,
  }
}

function getDollarAmountProps({
  dollarAmount,
  dollarDirection: amountDirection,
  localCurrencyCode,
  localCurrencySymbol,
  localAmount,
}: ExchangeProps) {
  const amount = localCurrencyCode ? localAmount : dollarAmount
  return {
    amount,
    amountDirection,
    amountColor: colors.celoGreen,
    displayAmount: amount
      ? `${amountDirection}${localCurrencySymbol + getMoneyDisplayValue(amount)}`
      : '-',
  }
=======
type Props = ExchangeItemFragment & {
  status: TransactionStatus
>>>>>>> 8ea001c3
}

// TODO(jeanregisser): ExchangeFeedItem and TransferFeedItem renders are very similar, we should use the same building blocks
// so the parts that need to be identical stay the same as we change the code (main layout)
export function ExchangeFeedItem(props: Props) {
  const { t, i18n } = useTranslation(Namespaces.walletFlow5)
  const { amount, makerAmount, takerAmount, status, timestamp } = props

  const onPress = () => {
    navigateToExchangeReview(timestamp, {
      makerAmount,
      takerAmount,
    })
  }

  const icon =
    makerAmount.currencyCode === CURRENCIES[CURRENCY_ENUM.GOLD].code
      ? exchangeGoldGreen
      : exchangeGreenGold
  const timeFormatted = formatFeedTime(timestamp, i18n)
  const dateTimeFormatted = getDatetimeDisplayString(timestamp, t, i18n)
  const isPending = status === TransactionStatus.Pending
  const exchangeStyle = [styles.exchangeCurrency, isPending && { color: colors.gray }]
  const isSent = new BigNumber(amount.value).isNegative()

  return (
    <Touchable onPress={onPress}>
      <View style={styles.container}>
        <View style={styles.imageContainer}>
          <Image source={icon} style={styles.image} resizeMode="contain" />
        </View>
        <View style={styles.contentContainer}>
          <View style={styles.titleContainer}>
            <Text style={fontStyles.bodySmallSemiBold}>{t('exchange')}</Text>
            <CurrencyDisplay
              amount={amount}
              style={[
                styles.amount,
                isSent ? fontStyles.activityCurrencySent : fontStyles.activityCurrencyReceived,
              ]}
            />
          </View>
          <View style={styles.exchangeContainer}>
            <CurrencyDisplay amount={makerAmount} hideSymbol={true} style={exchangeStyle} />
            <View style={styles.arrow}>
              <ExchangeArrow />
            </View>
            <CurrencyDisplay amount={takerAmount} hideSymbol={true} style={exchangeStyle} />
          </View>
          <View style={styles.statusContainer}>
            {isPending && (
              <Text style={styles.transactionStatus}>
                <Text style={styles.textPending}>{t('confirmingExchange')}</Text>
                {' ' + timeFormatted}
              </Text>
            )}
            {status === TransactionStatus.Complete && (
              <Text style={styles.transactionStatus}>{dateTimeFormatted}</Text>
            )}
            {status === TransactionStatus.Failed && (
              <Text style={styles.transactionStatus}>
                <Text style={styles.textStatusFailed}>{t('exchangeFailed')}</Text>
                {' ' + timeFormatted}
              </Text>
            )}
          </View>
        </View>
      </View>
    </Touchable>
  )
}

ExchangeFeedItem.fragments = {
  exchange: gql`
    fragment ExchangeItem on TokenExchange {
      __typename
      type
      hash
      amount {
        value
        currencyCode
        localAmount {
          value
          currencyCode
          exchangeRate
        }
      }
      timestamp
      takerAmount {
        value
        currencyCode
        localAmount {
          value
          currencyCode
          exchangeRate
        }
      }
      makerAmount {
        value
        currencyCode
        localAmount {
          value
          currencyCode
          exchangeRate
        }
      }
    }
  `,
}

const styles = StyleSheet.create({
  arrow: {
    paddingHorizontal: 5,
    paddingBottom: 8,
  },
  container: {
    flexDirection: 'row',
    justifyContent: 'space-between',
    flex: 1,
    padding: variables.contentPadding,
  },
  imageContainer: {
    flexDirection: 'column',
    alignItems: 'center',
    justifyContent: 'center',
    height: 40,
    width: 40,
  },
  image: {
    width: 40,
  },
  contentContainer: {
    flex: 1,
    marginLeft: variables.contentPadding,
  },
  titleContainer: {
    flexDirection: 'row',
    marginTop: 3,
  },
  amount: {
    marginLeft: 'auto',
    paddingLeft: 10,
  },
  exchangeContainer: {
    alignItems: 'center',
    flexDirection: 'row',
  },
  exchangeCurrency: {
    ...fontStyles.semiBold,
    fontSize: 16,
    lineHeight: 20,
  },
  statusContainer: {
    flex: 1,
    flexDirection: 'row',
    alignItems: 'center',
    marginTop: 8,
  },
  textPending: {
    ...fontStyles.bodySmallBold,
    fontSize: 13,
    lineHeight: 18,
    color: colors.celoGreen,
  },
  transactionStatus: {
    ...fontStyles.bodySmall,
    color: colors.lightGray,
  },
  textStatusFailed: {
    ...fontStyles.semiBold,
    fontSize: 13,
    lineHeight: 17,
    color: colors.darkSecondary,
  },
})

export default ExchangeFeedItem<|MERGE_RESOLUTION|>--- conflicted
+++ resolved
@@ -17,111 +17,8 @@
 import { TransactionStatus } from 'src/transactions/reducer'
 import { formatFeedTime, getDatetimeDisplayString } from 'src/utils/time'
 
-<<<<<<< HEAD
-type Props = (HomeExchangeFragment | ExchangeStandby) &
-  WithNamespaces & {
-    status?: TransactionStatus
-    showGoldAmount: boolean
-  }
-
-type ExchangeInputProps = Props & {
-  localCurrencyCode: LocalCurrencyCode | null
-  localCurrencySymbol: LocalCurrencySymbol | null
-  localExchangeRate: number | null | undefined
-}
-type ExchangeProps =
-  | ReturnType<typeof getDollarExchangeProps>
-  | ReturnType<typeof getGoldExchangeProps>
-
-function getLocalAmount(
-  dollarAmount: BigNumber.Value,
-  localExchangeRate: number | null | undefined
-) {
-  const localAmount = convertDollarsToLocalAmount(dollarAmount, localExchangeRate)
-  if (!localAmount) {
-    return null
-  }
-
-  return localAmount.toString()
-}
-
-function getDollarExchangeProps({
-  inValue: dollarAmount,
-  outValue: goldAmount,
-  localCurrencyCode,
-  localCurrencySymbol,
-  localExchangeRate,
-}: ExchangeInputProps) {
-  const localAmount = getLocalAmount(dollarAmount, localExchangeRate)
-  return {
-    icon: require('src/transactions/ExchangeGreenGold.png'),
-    dollarAmount,
-    dollarDirection: '-',
-    localCurrencyCode,
-    localCurrencySymbol,
-    localAmount,
-    goldAmount,
-    goldDirection: '',
-    inValue: localCurrencyCode ? localAmount : dollarAmount,
-    inColor: colors.celoGreen,
-    outValue: goldAmount,
-    outColor: colors.celoGold,
-  }
-}
-
-function getGoldExchangeProps({
-  inValue: goldAmount,
-  outValue: dollarAmount,
-  localCurrencyCode,
-  localCurrencySymbol,
-  localExchangeRate,
-}: ExchangeInputProps) {
-  const localAmount = getLocalAmount(dollarAmount, localExchangeRate)
-  return {
-    icon: require('src/transactions/ExchangeGoldGreen.png'),
-    dollarAmount,
-    dollarDirection: '',
-    localCurrencyCode,
-    localCurrencySymbol,
-    localAmount,
-    goldAmount,
-    goldDirection: '-',
-    inValue: goldAmount,
-    inColor: colors.celoGold,
-    outValue: localCurrencyCode ? localAmount : dollarAmount,
-    outColor: colors.celoGreen,
-  }
-}
-
-function getGoldAmountProps({ goldAmount: amount, goldDirection: amountDirection }: ExchangeProps) {
-  return {
-    amount,
-    amountDirection,
-    amountColor: colors.celoGold,
-    displayAmount: `${amountDirection}${getMoneyDisplayValue(amount)}`,
-  }
-}
-
-function getDollarAmountProps({
-  dollarAmount,
-  dollarDirection: amountDirection,
-  localCurrencyCode,
-  localCurrencySymbol,
-  localAmount,
-}: ExchangeProps) {
-  const amount = localCurrencyCode ? localAmount : dollarAmount
-  return {
-    amount,
-    amountDirection,
-    amountColor: colors.celoGreen,
-    displayAmount: amount
-      ? `${amountDirection}${localCurrencySymbol + getMoneyDisplayValue(amount)}`
-      : '-',
-  }
-=======
 type Props = ExchangeItemFragment & {
   status: TransactionStatus
->>>>>>> 8ea001c3
 }
 
 // TODO(jeanregisser): ExchangeFeedItem and TransferFeedItem renders are very similar, we should use the same building blocks
