--- conflicted
+++ resolved
@@ -100,11 +100,8 @@
   account: string,
   context: TransactionContext,
   currency?: CURRENCY_ENUM,
-<<<<<<< HEAD
+  feeCurrency?: CURRENCY_ENUM,
   staticGas?: number
-=======
-  feeCurrency?: CURRENCY_ENUM
->>>>>>> f7f1985c
 ) {
   try {
     Logger.debug(TAG + '@sendAndMonitorTransaction', `Sending transaction with id: ${context.id}`)
@@ -115,13 +112,9 @@
         tx.txo,
         account,
         context,
-<<<<<<< HEAD
+        feeCurrency,
         nonce,
         staticGas
-=======
-        feeCurrency,
-        nonce
->>>>>>> f7f1985c
       )
       const hash = yield transactionHash
       yield put(addHashToStandbyTransaction(context.id, hash))
