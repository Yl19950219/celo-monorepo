--- conflicted
+++ resolved
@@ -5,11 +5,7 @@
   "introPrimaryAction": "Set Up Now",
   "delayBackup": "Wait One Hour",
   "postSetupTitle": "Your Account Key is Set Up",
-<<<<<<< HEAD
-  "postSetupBody": "If you lose your Account Key, you will lose access to all of your Celo Dollars and Gold. Nobody, not even Celo, will be able to help you recover your account without your key. Store it in a safe place and do not share it.",
-=======
   "postSetupBody": "If you lose your Account Key, you will lose access to all of your Celo Dollars and CELO. Nobody, not even {{appName}}, will be able to help you recover your account without your key. Store it in a safe place and do not share it.",
->>>>>>> 6e96d6e1
   "postSetupCTA": "Learn about Account Keys",
   "getBackupKey": "Get Backup Key",
   "setUpSocialBackup": "Set Up Safeguards",
@@ -19,11 +15,7 @@
   "completeEducation": "I Understand",
   "backupKey": "Account Key",
   "yourBackupKey": "Your Backup Key",
-<<<<<<< HEAD
-  "backupKeyNotification": "Without a Backup Key, you may lose access to your wallet.",
-=======
   "backupKeyNotification": "Your Account Key is the most important part of your account",
->>>>>>> 6e96d6e1
   "backupKeySummary":
     "Find a private place and write down your Account Key. Please store it somewhere safe. Do not save it in your phone.",
   "backupPrompt":
