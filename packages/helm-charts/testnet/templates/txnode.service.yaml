--- conflicted
+++ resolved
@@ -1,12 +1,5 @@
-<<<<<<< HEAD
-{{- range $index, $e := until (.Values.geth.tx_nodes | int) -}}
-{{- $loadBalancerIP := index $.Values.geth (print "tx_nodes_" $index "IpAddress") }}
-=======
 {{ range $index, $e := until (.Values.geth.tx_nodes | int) }}
-
 {{ $loadBalancerIP := (index $.Values.geth.txNodesIPAddressArray $index) }}
-
->>>>>>> bc3a0aca
 {{ template "celo.node-service" (dict "Values" $.Values "Release" $.Release "Chart" $.Chart "index" $index "service_type" "LoadBalancer" "svc_name" "service" "node_name" "tx-nodes" "component_label" "tx_nodes" "load_balancer_ip" $loadBalancerIP ) }}
   ports:
   - name: discovery
