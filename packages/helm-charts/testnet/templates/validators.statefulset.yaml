apiVersion: v1
kind: Service
metadata:
  name: validators
  labels:
    component: validators
spec:
  ports:
  - port: 80
    name: web
  clusterIP: None
  selector:
    component: validators
---
apiVersion: apps/v1
kind: StatefulSet
metadata:
  name: {{ template "common.fullname" . }}-validators
  labels:
{{ include "common.standard.labels" .  | indent 4 }}
    component: validators
spec:
  volumeClaimTemplates:
  - metadata:
      name: data
    spec:
      {{ if .Values.geth.ssd_disks }}storageClassName: ssd{{ end }}
      accessModes: [ "ReadWriteOnce" ]
      resources:
        requests:
          storage: {{ .Values.geth.diskSizeGB }}Gi
  podManagementPolicy: Parallel
  updateStrategy:
    type: RollingUpdate
  replicas: {{ .Values.geth.validators }}
  serviceName: validators
  selector:
    matchLabels:
{{ include "common.standard.labels" .  | indent 6 }}
      component: validators
  template:
    metadata:
      labels:
{{ include "common.standard.labels" .  | indent 8 }}
        component: validators
{{ if .Values.metrics | default false }}
      annotations:
{{ include "common.prometheus-annotations" . | indent 8 }}
{{- end }}
    spec:
      initContainers:
{{ include "common.init-genesis-container" .  | indent 6 }}
      - name: get-account
        image: {{ .Values.celotool.image.repository }}:{{ .Values.celotool.image.tag }}
        imagePullPolicy: Always
        command:
        - /bin/bash
        - "-c"
        args:
        - |
          [[ $REPLICA_NAME =~ -([0-9]+)$ ]] || exit 1
          RID=${BASH_REMATCH[1]}
          echo -n "$RID" >/root/.celo/replica_id
          echo "Generating private key for rid=$RID"
          celotooljs.sh generate bip32 --mnemonic "$MNEMONIC" --accountType validator --index "$RID" > /root/.celo/pkey
          echo 'Generating address'
          celotooljs.sh generate account-address --private-key `cat /root/.celo/pkey` > /root/.celo/address

          # If this is a proxied validator, it will not have an external IP address
          # and EXTERNAL_IP_ADDRESS will be empty
          EXTERNAL_IP_ADDRESS=`echo -n "$IP_ADDRESSES" | cut -d '/' -f $((RID + 1))`
          echo "$EXTERNAL_IP_ADDRESS" > /root/.celo/externalIpAddress

          # Put the proxies per validator array into a comma separated string
          # so we can index it at runtime
          PROXIES_PER_VALIDATOR="{{ join "," .Values.geth.proxiesPerValidator }}"
          PROXY_COUNT=`echo -n $PROXIES_PER_VALIDATOR | cut -d ',' -f $((RID + 1))`
          echo -n "$PROXY_COUNT" > /root/.celo/proxyCount

          if [[ -z "$EXTERNAL_IP_ADDRESS" ]]; then
            echo "$POD_IP" > /root/.celo/ipAddress
          else
            cat /root/.celo/externalIpAddress > /root/.celo/ipAddress
          fi
          echo -n "Generating IP address for validator: "
          cat /root/.celo/ipAddress

          celotooljs.sh generate public-key --mnemonic "$MNEMONIC" --accountType bootnode --index 0 > /root/.celo/bootnodeEnodeAddress
          echo -n "Generating Bootnode enode address for the validator: "
          cat /root/.celo/bootnodeEnodeAddress

          [[ "$BOOTNODE_IP_ADDRESS" == 'none' ]] && BOOTNODE_IP_ADDRESS=${{ .Release.Namespace | upper }}_BOOTNODE_SERVICE_HOST
          echo `cat /root/.celo/bootnodeEnodeAddress`@$BOOTNODE_IP_ADDRESS:30301 > /root/.celo/bootnodeEnode
          echo -n "Generating Bootnode enode for the validator: "
          cat /root/.celo/bootnodeEnode

          # If this validator is meant to be proxied
          if [[ ! -z "$PROXY_COUNT" ]]; then
            # Put the all the validator's proxy IP addresses into a comma separated string
            # so we can access it at runtime. Validators are separated by commas,
            # and individual IP addresses are separated by /'s. For example,
            # if one validator has 2 proxies, and the other has 1 proxy:
            # ALL_VALIDATOR_PROXY_IPS would have the form X.X.X.X/X.X.X.X,X.X.X.X
            ALL_VALIDATOR_PROXY_IPS='{{ join "," .Values.geth.proxyIPAddressesPerValidatorArray }}'
            [[ $ALL_VALIDATOR_PROXY_IPS = '<nil>' ]] && ALL_VALIDATOR_PROXY_IPS=''

            PROXY_IPS=`echo -n $ALL_VALIDATOR_PROXY_IPS | cut -d ',' -f $((RID + 1))`

            # Clear the proxy enode file because it's persisted
            rm -f /root/.celo/proxyEnodeUrlPairs
            # Generate all proxy enode urls and put them into /root/.celo/proxyEnodeUrlPairs
            PROXY_INDEX=0
            while [ "$PROXY_INDEX" -lt "$PROXY_COUNT" ]; do
              if [ "$PROXY_INDEX" -gt 0 ]; then
                echo -n "," >> /root/.celo/proxyEnodeUrlPairs
              fi

              # gives us PROXY_ENODE_URL_PAIR
              {{- include "celo.proxyenodeurlpair" . | indent 14 }}
              echo -n $PROXY_ENODE_URL_PAIR >> /root/.celo/proxyEnodeUrlPairs

              PROXY_INDEX=$(( $PROXY_INDEX + 1 ))
            done
            # Workaround
            # wget https://storage.googleapis.com/static_nodes/{{ .Release.Namespace }} -O /root/.celo/static-nodes.json
            # echo {{ .Values.staticnodes.staticnodesBase64 | b64dec | quote }} > /root/.celo/static-nodes.json
            txnode_key=$(celotooljs.sh generate public-key --mnemonic "$MNEMONIC" --accountType tx_node_private --index 0)
            echo "[\"enode://$txnode_key@$TX_NODES_PRIVATE_SERVICE_HOST:30303\"]" > /root/.celo/static-nodes.json
          fi
        env:
        - name: POD_IP
          valueFrom:
            fieldRef:
              apiVersion: v1
              fieldPath: status.podIP
        - name: REPLICA_NAME
          valueFrom:
            fieldRef:
              fieldPath: metadata.name
        - name: MNEMONIC
          valueFrom:
            secretKeyRef:
              name: {{ template "common.fullname" . }}-geth-account
              key: mnemonic
        - name: IP_ADDRESSES
          value: {{ join "/" .Values.geth.validatorsIPAddressArray }}
        - name: BOOTNODE_IP_ADDRESS
          value: "{{ default "none" .Values.geth.bootnodeIpAddress  }}"
        volumeMounts:
        - name: data
          mountPath: /root/.celo
{{ include "common.import-geth-account-container" .  | indent 6 }}
      containers:
      - name: geth
        image: {{ .Values.geth.image.repository }}:{{ .Values.geth.image.tag }}
        imagePullPolicy: Always
        command: ["/bin/sh"]
        args:
        - "-c"
        - |-
          set -euo pipefail
          rm /root/.celo/pkey || true
          ADDITIONAL_FLAGS=''

          ACCOUNT_ADDRESS=$(cat /root/.celo/address)
          RID=$(cat /root/.celo/replica_id)

          if [ "$RID" -lt "$FAULTY_NODES" ]; then
            ADDITIONAL_FLAGS="${ADDITIONAL_FLAGS} --istanbul.faultymode $FAULTY_NODE_TYPE"
          fi

          if geth --help | grep -q 'proxy.proxyenodeurlpairs'; then
            PROXY_FLAG="--proxy.proxyenodeurlpairs"
          else
            PROXY_FLAG="--proxy.proxyenodeurlpair"
          fi

          PROXY_COUNT=$(cat /root/.celo/proxyCount)
          if [ "$PROXY_COUNT" -gt 0 ]; then
            ADDITIONAL_FLAGS="${ADDITIONAL_FLAGS} --proxy.proxied ${PROXY_FLAG}=$(cat /root/.celo/proxyEnodeUrlPairs) --nodiscover --proxy.allowprivateip"
<<<<<<< HEAD
            #ADDITIONAL_FLAGS="${ADDITIONAL_FLAGS} --proxy.proxycelostats=$(cat /root/.celo/proxyEnodeUrlPairs  | cut -d';' -f1)"
          else
            ADDITIONAL_FLAGS="${ADDITIONAL_FLAGS} --ethstats=${HOSTNAME}@${ETHSTATS_SVC}"
          fi
          [ -z "$PROXY_COUNT" ] && rm -f /root/.celo/static-nodes.json
=======
          else
            ADDITIONAL_FLAGS="${ADDITIONAL_FLAGS} --ethstats=${HOSTNAME}@${ETHSTATS_SVC}"
          fi
>>>>>>> 6148646a

          [[ "$PING_IP_FROM_PACKET" == "true" ]] && ADDITIONAL_FLAGS="${ADDITIONAL_FLAGS} --ping-ip-from-packet"

          [[ "$IN_MEMORY_DISCOVERY_TABLE" == "true" ]] && ADDITIONAL_FLAGS="${ADDITIONAL_FLAGS} --use-in-memory-discovery-table"

          if [[ "{{ .Release.Name }}" == "alfajores" || "{{ .Release.Name }}" == "baklava" ]]; then
            BOOTNODE_FLAG="--${network_name}"
          else
            BOOTNODE_FLAG="--bootnodes=enode://$(cat /root/.celo/bootnodeEnode)"
          fi

          {{- if .metrics | default true }}
          ADDITIONAL_FLAGS="${ADDITIONAL_FLAGS} --metrics"
          {{- end }}
          {{- if (or .Values.metrics .Values.pprof.enabled) | default false }}
          ADDITIONAL_FLAGS="${ADDITIONAL_FLAGS} --pprof --pprofport {{ .Values.pprof.port | default "6060" }} --pprofaddr 0.0.0.0"
          {{- end }}
          exec geth \
            $BOOTNODE_FLAG \
            --datadir /root/.celo \
            --nousb \
            --password=/root/.celo/account/accountSecret \
            --unlock=${ACCOUNT_ADDRESS} \
            --mine \
            --rpc \
            --rpcaddr 0.0.0.0 \
            --rpcapi=eth,net,web3,debug \
            --rpccorsdomain='*' \
            --rpcvhosts=* \
            --ws \
            --wsaddr 0.0.0.0 \
            --wsorigins=* \
            --wsapi=eth,net,web3,debug \
            --networkid=${NETWORK_ID} \
            --syncmode=full \
<<<<<<< HEAD
            --etherbase=${ACCOUNT_ADDRESS} \
=======
>>>>>>> 6148646a
            --consoleformat=json \
            --consoleoutput=stdout \
            --verbosity={{ .Values.geth.verbosity }} \
            --vmodule={{ .Values.geth.vmodule }} \
            --istanbul.blockperiod={{ .Values.geth.blocktime }} \
            --istanbul.requesttimeout={{ .Values.geth.istanbulrequesttimeout }} \
            --maxpeers=500 \
            --maxpendpeers=300 \
            --nat=extip:`cat /root/.celo/ipAddress` \
            --allow-insecure-unlock \
            ${ADDITIONAL_FLAGS}
        env:
        - name: POD_IP
          valueFrom:
            fieldRef:
              apiVersion: v1
              fieldPath: status.podIP
        - name: ETHSTATS_SVC
          value: {{ template "common.fullname" . }}-ethstats.{{ .Release.Namespace }}
        - name: NETWORK_ID
          valueFrom:
            configMapKeyRef:
              name: {{ template "common.fullname" . }}-geth-config
              key: networkid
        - name: FAULTY_NODES
          value: {{ .Values.geth.faultyValidators | quote }}
        - name: FAULTY_NODE_TYPE
          value: {{ .Values.geth.faultyValidatorType | quote }}
        - name: STATIC_IPS_FOR_GETH_NODES
          value: "{{ default false .Values.geth.static_ips }}"
        - name: PING_IP_FROM_PACKET
          value: "{{ default false .Values.geth.ping_ip_from_packet }}"
        - name: IN_MEMORY_DISCOVERY_TABLE
          value: "{{ default "false" .Values.geth.in_memory_discovery_table }}"
        - name: CLEAN_VALIDATOR_ROUNTSTATE_FOLDER
          value: "{{ default "false" .Values.geth.clean_validator_rountstate_folder }}"
        ports:
        - name: discovery-udp
          containerPort: 30303
          protocol: UDP
        - name: discovery-tcp
          containerPort: 30303
        - name: rpc
          containerPort: 8545
        - name: ws
          containerPort: 8546
        {{- if .Values.geth.enable_metrics | default false }}
        - name: metrics
          containerPort: 6060
        {{- end }}
        resources:
{{ toYaml .Values.geth.resources | indent 10 }}
        volumeMounts:
        - name: data
          mountPath: /root/.celo
        - name: account
          mountPath: /root/.celo/account
          readOnly: true
      terminationGracePeriodSeconds: 120 # 2 mins
      volumes:
      - name: data
        emptyDir: {}
      - name: config
        configMap:
          name: {{ template "common.fullname" . }}-geth-config
      - name: account
        secret:
          secretName: {{ template "common.fullname" . }}-geth-account<|MERGE_RESOLUTION|>--- conflicted
+++ resolved
@@ -178,17 +178,11 @@
           PROXY_COUNT=$(cat /root/.celo/proxyCount)
           if [ "$PROXY_COUNT" -gt 0 ]; then
             ADDITIONAL_FLAGS="${ADDITIONAL_FLAGS} --proxy.proxied ${PROXY_FLAG}=$(cat /root/.celo/proxyEnodeUrlPairs) --nodiscover --proxy.allowprivateip"
-<<<<<<< HEAD
             #ADDITIONAL_FLAGS="${ADDITIONAL_FLAGS} --proxy.proxycelostats=$(cat /root/.celo/proxyEnodeUrlPairs  | cut -d';' -f1)"
           else
             ADDITIONAL_FLAGS="${ADDITIONAL_FLAGS} --ethstats=${HOSTNAME}@${ETHSTATS_SVC}"
           fi
           [ -z "$PROXY_COUNT" ] && rm -f /root/.celo/static-nodes.json
-=======
-          else
-            ADDITIONAL_FLAGS="${ADDITIONAL_FLAGS} --ethstats=${HOSTNAME}@${ETHSTATS_SVC}"
-          fi
->>>>>>> 6148646a
 
           [[ "$PING_IP_FROM_PACKET" == "true" ]] && ADDITIONAL_FLAGS="${ADDITIONAL_FLAGS} --ping-ip-from-packet"
 
@@ -224,10 +218,7 @@
             --wsapi=eth,net,web3,debug \
             --networkid=${NETWORK_ID} \
             --syncmode=full \
-<<<<<<< HEAD
             --etherbase=${ACCOUNT_ADDRESS} \
-=======
->>>>>>> 6148646a
             --consoleformat=json \
             --consoleoutput=stdout \
             --verbosity={{ .Values.geth.verbosity }} \
