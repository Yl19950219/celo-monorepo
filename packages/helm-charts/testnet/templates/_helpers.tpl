{{/* vim: set filetype=mustache: */}}

{{- define "celo.geth-exporter-container" -}}
- name: geth-exporter
  image: "{{ .Values.gethexporter.image.repository }}:{{ .Values.gethexporter.image.tag }}"
  imagePullPolicy: {{ .Values.imagePullPolicy }}
  ports:
    - name: profiler
      containerPort: 9200
  command:
    - /usr/local/bin/geth_exporter
    - -ipc
    - /root/.celo/geth.ipc
    - -filter
    - (.*overall|percentiles_95)
  resources:
    requests:
      memory: 50M
      cpu: 50m
  volumeMounts:
  - name: data
    mountPath: /root/.celo
{{- end -}}

{{- define "celo.prom-to-sd-container" -}}
- name: prom-to-sd
  image: "{{ .Values.promtosd.image.repository }}:{{ .Values.promtosd.image.tag }}"
  imagePullPolicy: {{ .Values.imagePullPolicy }}
  ports:
    - name: profiler
      containerPort: {{ .Values.promtosd.port }}
  command:
    - /monitor
    - --stackdriver-prefix=custom.googleapis.com
    - --source={{ .component }}:http://localhost:{{ .metricsPort }}/{{ .metricsPath | default "metrics" }}?containerNameLabel={{ .containerNameLabel }}
    - --pod-id=$(POD_NAME)
    - --namespace-id=$(POD_NAMESPACE)
    - --scrape-interval={{ .Values.promtosd.scrape_interval }}
    - --export-interval={{ .Values.promtosd.export_interval }}
  resources:
    requests:
      memory: 50M
      cpu: 50m
  env:
    - name: POD_NAME
      valueFrom:
        fieldRef:
          fieldPath: metadata.name
    - name: POD_NAMESPACE
      valueFrom:
        fieldRef:
          fieldPath: metadata.namespace
{{- end -}}

{{- /* This template does not define ports that will be exposed */ -}}
{{- define "celo.node-service" -}}
kind: Service
apiVersion: v1
metadata:
  name: {{ template "common.fullname" $ }}-{{ .svc_name | default .node_name }}-{{ .index }}{{ .svc_name_suffix | default "" }}
  labels:
{{ include "common.standard.labels" .  | indent 4 }}
    component: {{ .component_label }}
spec:
  selector:
    statefulset.kubernetes.io/pod-name: {{ template "common.fullname" $ }}-{{ .node_name }}-{{ .index }}
  type: {{ .service_type }}
  {{ if (eq .service_type "LoadBalancer") }}
  loadBalancerIP: {{ .load_balancer_ip }}
  {{ end }}
{{- end -}}

{{- define "celo.full-node-statefulset" -}}
apiVersion: v1
kind: Service
metadata:
  name: {{ .name }}
  labels:
    component: {{ .component_label }}
spec:
  sessionAffinity: ClientIP
  ports:
  - port: 8545
    name: rpc
  - port: 8546
    name: ws
  selector:
    component: {{ .component_label }}
---
apiVersion: apps/v1beta2
kind: StatefulSet
metadata:
  name: {{ template "common.fullname" . }}-{{ .name }}
  labels:
{{ include "common.standard.labels" .  | indent 4 }}
    component: {{ .component_label }}
spec:
  {{ if .Values.geth.ssd_disks }}
  volumeClaimTemplates:
  - metadata:
      name: data
    spec:
      storageClassName: ssd
      accessModes: [ "ReadWriteOnce" ]
      resources:
        requests:
<<<<<<< HEAD
          storage: 15Gi
=======
          storage: {{ .Values.geth.diskSizeGB }}Gi
>>>>>>> bc3a0aca
  {{ end }}
  podManagementPolicy: Parallel
  replicas: {{ .replicas }}
  serviceName: {{ .name }}
  selector:
    matchLabels:
{{ include "common.standard.labels" .  | indent 6 }}
      component: {{ .component_label }}
  template:
    metadata:
      labels:
{{ include "common.standard.labels" .  | indent 8 }}
        component: {{ .component_label }}
    spec:
      initContainers:
{{ include "common.init-genesis-container" .  | indent 6 }}
<<<<<<< HEAD
{{ include "common.celotool-validator-container" ( dict  "Values" .Values "Release" .Release "Chart" .Chart "proxy" .proxy "mnemonic_account_type" .mnemonic_account_type "service_ip_env_var_prefix" .service_ip_env_var_prefix)  | indent 6 }}
{{ if .unlock | default false }}
{{ include "common.import-geth-account-container" .  | indent 6 }}
{{ end }}
=======
      - name: get-account
        image: {{ .Values.celotool.image.repository }}:{{ .Values.celotool.image.tag }}
        imagePullPolicy: Always
        command:
          - bash
          - "-c"
          - |
            [[ $REPLICA_NAME =~ -([0-9]+)$ ]] || exit 1
            RID=${BASH_REMATCH[1]}
            {{ if .proxy }}
            # To allow proxies to scale up easily without conflicting with keys of
            # proxies associated with other validators
            KEY_INDEX=$(( ({{ .validator_index }} * 10000) + $RID ))
            {{ else }}
            KEY_INDEX=$RID
            {{ end }}
            echo "Generating private key with KEY_INDEX=$KEY_INDEX"
            celotooljs.sh generate bip32 --mnemonic "$MNEMONIC" --accountType {{ .mnemonic_account_type }} --index $KEY_INDEX > /root/.celo/pkey
            echo 'Generating address'
            celotooljs.sh generate account-address --private-key `cat /root/.celo/pkey` > /root/.celo/address

            {{ if .proxy }}
            # Generating the account address of the validator
            echo "Generating the account address of the validator {{ .validator_index }}"
            celotooljs.sh generate bip32 --mnemonic "$MNEMONIC" --accountType validator --index {{ .validator_index }} > /root/.celo/validator_pkey
            celotooljs.sh generate account-address --private-key `cat /root/.celo/validator_pkey` > /root/.celo/validator_address
            rm -f /root/.celo/validator_pkey
            {{ end }}

            echo -n "Generating IP address for node: "
            if [ -z $IP_ADDRESSES ]; then
              echo 'No $IP_ADDRESSES'
              # to use the IP address of a service from an env var that Kubernetes creates
              SERVICE_ENV_VAR_PREFIX={{ .service_ip_env_var_prefix }}
              if [ "$SERVICE_ENV_VAR_PREFIX" ]; then
                echo -n "Using ${SERVICE_ENV_VAR_PREFIX}${RID}_SERVICE_HOST:"
                SERVICE_IP_ADDR=`eval "echo \\${${SERVICE_ENV_VAR_PREFIX}${RID}_SERVICE_HOST}"`
                echo $SERVICE_IP_ADDR
                echo "$SERVICE_IP_ADDR" > /root/.celo/ipAddress
              else
                echo 'Using POD_IP'
                echo $POD_IP > /root/.celo/ipAddress
              fi
            else
              echo 'Using $IP_ADDRESSES'
              echo $IP_ADDRESSES | cut -d '/' -f $((RID + 1)) > /root/.celo/ipAddress
            fi
            echo "/root/.celo/ipAddress"
            cat /root/.celo/ipAddress

            echo -n "Generating Bootnode enode address for node: "
            celotooljs.sh generate public-key --mnemonic "$MNEMONIC" --accountType load_testing --index 0 > /root/.celo/bootnodeEnodeAddress

            cat /root/.celo/bootnodeEnodeAddress
            [[ "$BOOTNODE_IP_ADDRESS" == 'none' ]] && BOOTNODE_IP_ADDRESS=${{ .Release.Namespace | upper }}_BOOTNODE_SERVICE_HOST

            echo `cat /root/.celo/bootnodeEnodeAddress`@$BOOTNODE_IP_ADDRESS:30301 > /root/.celo/bootnodeEnode
            echo -n "Generating Bootnode enode for tx node: "
            cat /root/.celo/bootnodeEnode
        env:
        - name: POD_IP
          valueFrom:
            fieldRef:
              apiVersion: v1
              fieldPath: status.podIP
        - name: BOOTNODE_IP_ADDRESS
          value: {{ default "none" .Values.geth.bootnodeIpAddress }}
        - name: REPLICA_NAME
          valueFrom:
            fieldRef:
              fieldPath: metadata.name
        - name: MNEMONIC
          valueFrom:
            secretKeyRef:
              name: {{ template "ethereum.fullname" . }}-geth-account
              key: mnemonic
        - name: IP_ADDRESSES
          value: {{ .ip_addresses }}
        volumeMounts:
        - name: data
          mountPath: /root/.celo
>>>>>>> bc3a0aca
      containers:
{{ include "common.full-node-container" (dict "Values" .Values "Release" .Release "Chart" .Chart "proxy" .proxy "proxy_allow_private_ip_flag" .proxy_allow_private_ip_flag "unlock" .unlock "expose" .expose "syncmode" .syncmode "gcmode" .gcmode "public_ips" .public_ips "ethstats" (printf "%s-ethstats.%s" (include "common.fullname" .) .Release.Namespace))  | indent 6 }}
{{ include "common.geth-exporter-container" .  | indent 6 }}
{{ include "celo.prom-to-sd-container" (dict "Values" .Values "Release" .Release "Chart" .Chart "component" "geth" "metricsPort" "9200" "metricsPath" "filteredmetrics" "containerNameLabel" .name )  | indent 6 }}
      volumes:
      - name: data
        emptyDir: {}
      - name: config
        configMap:
          name: {{ template "common.fullname" . }}-geth-config
      - name: account
        secret:
<<<<<<< HEAD
          secretName: {{ template "common.fullname" . }}-geth-account
=======
          secretName: {{ template "ethereum.fullname" . }}-geth-account
{{- end -}}

{{- /* This template puts a semicolon-separated pair of proxy enodes into $PROXY_ENODE_URL_PAIR. */ -}}
{{- /* I.e <internal enode>;<external enode>. */ -}}
{{- /* Expects env variables MNEMONIC, RID (the validator index), and PROXY_INDEX */ -}}
{{- define "celo.proxyenodeurlpair" -}}
echo "Generating proxy enode url pair for proxy $PROXY_INDEX"
PROXY_INTERNAL_IP_ENV_VAR={{ $.Release.Namespace | upper }}_VALIDATORS_${RID}_PROXY_INTERNAL_${PROXY_INDEX}_SERVICE_HOST
echo "PROXY_INTERNAL_IP_ENV_VAR=$PROXY_INTERNAL_IP_ENV_VAR"
PROXY_INTERNAL_IP=`eval "echo \\${${PROXY_INTERNAL_IP_ENV_VAR}}"`

# If $PROXY_IPS is not empty, then we use the IPs from there. Otherwise,
# we use the IP address of the proxy internal service
if [ ! -z $PROXY_IPS ]; then
  echo "Proxy external IP from PROXY_IPS=$PROXY_IPS: "
  PROXY_EXTERNAL_IP=`echo -n $PROXY_IPS | cut -d '/' -f $((PROXY_INDEX + 1))`
else
  PROXY_EXTERNAL_IP=$PROXY_INTERNAL_IP
fi

echo "Proxy internal IP: $PROXY_INTERNAL_IP"
echo "Proxy external IP: $PROXY_EXTERNAL_IP"

# Proxy key index to allow for a high number of proxies per validator without overlap
PROXY_KEY_INDEX=$(( ($RID * 10000) + $PROXY_INDEX ))
PROXY_ENODE_ADDRESS=`celotooljs.sh generate public-key --mnemonic "$MNEMONIC" --accountType proxy --index $PROXY_KEY_INDEX`
PROXY_INTERNAL_ENODE=enode://${PROXY_ENODE_ADDRESS}@${PROXY_INTERNAL_IP}:30503
PROXY_EXTERNAL_ENODE=enode://${PROXY_ENODE_ADDRESS}@${PROXY_EXTERNAL_IP}:30303

echo "Proxy internal enode: $PROXY_INTERNAL_ENODE"
echo "Proxy external enode: $PROXY_EXTERNAL_ENODE"

PROXY_ENODE_URL_PAIR=$PROXY_INTERNAL_ENODE\;$PROXY_EXTERNAL_ENODE
{{- end -}}


{{- define "celo.proxyipaddresses" -}}
{{- if .Values.geth.static_ips -}}
{{- index .Values.geth.proxyIPAddressesPerValidatorArray .validatorIndex -}}
{{- end -}}
>>>>>>> bc3a0aca
{{- end -}}<|MERGE_RESOLUTION|>--- conflicted
+++ resolved
@@ -104,11 +104,7 @@
       accessModes: [ "ReadWriteOnce" ]
       resources:
         requests:
-<<<<<<< HEAD
-          storage: 15Gi
-=======
           storage: {{ .Values.geth.diskSizeGB }}Gi
->>>>>>> bc3a0aca
   {{ end }}
   podManagementPolicy: Parallel
   replicas: {{ .replicas }}
@@ -125,94 +121,10 @@
     spec:
       initContainers:
 {{ include "common.init-genesis-container" .  | indent 6 }}
-<<<<<<< HEAD
-{{ include "common.celotool-validator-container" ( dict  "Values" .Values "Release" .Release "Chart" .Chart "proxy" .proxy "mnemonic_account_type" .mnemonic_account_type "service_ip_env_var_prefix" .service_ip_env_var_prefix)  | indent 6 }}
+{{ include "common.celotool-validator-container" (dict  "Values" .Values "Release" .Release "Chart" .Chart "proxy" .proxy "mnemonic_account_type" .mnemonic_account_type "service_ip_env_var_prefix" .service_ip_env_var_prefix "ip_addresses" .ip_addresses "validator_index" .validator_index) | indent 6 }}
 {{ if .unlock | default false }}
 {{ include "common.import-geth-account-container" .  | indent 6 }}
 {{ end }}
-=======
-      - name: get-account
-        image: {{ .Values.celotool.image.repository }}:{{ .Values.celotool.image.tag }}
-        imagePullPolicy: Always
-        command:
-          - bash
-          - "-c"
-          - |
-            [[ $REPLICA_NAME =~ -([0-9]+)$ ]] || exit 1
-            RID=${BASH_REMATCH[1]}
-            {{ if .proxy }}
-            # To allow proxies to scale up easily without conflicting with keys of
-            # proxies associated with other validators
-            KEY_INDEX=$(( ({{ .validator_index }} * 10000) + $RID ))
-            {{ else }}
-            KEY_INDEX=$RID
-            {{ end }}
-            echo "Generating private key with KEY_INDEX=$KEY_INDEX"
-            celotooljs.sh generate bip32 --mnemonic "$MNEMONIC" --accountType {{ .mnemonic_account_type }} --index $KEY_INDEX > /root/.celo/pkey
-            echo 'Generating address'
-            celotooljs.sh generate account-address --private-key `cat /root/.celo/pkey` > /root/.celo/address
-
-            {{ if .proxy }}
-            # Generating the account address of the validator
-            echo "Generating the account address of the validator {{ .validator_index }}"
-            celotooljs.sh generate bip32 --mnemonic "$MNEMONIC" --accountType validator --index {{ .validator_index }} > /root/.celo/validator_pkey
-            celotooljs.sh generate account-address --private-key `cat /root/.celo/validator_pkey` > /root/.celo/validator_address
-            rm -f /root/.celo/validator_pkey
-            {{ end }}
-
-            echo -n "Generating IP address for node: "
-            if [ -z $IP_ADDRESSES ]; then
-              echo 'No $IP_ADDRESSES'
-              # to use the IP address of a service from an env var that Kubernetes creates
-              SERVICE_ENV_VAR_PREFIX={{ .service_ip_env_var_prefix }}
-              if [ "$SERVICE_ENV_VAR_PREFIX" ]; then
-                echo -n "Using ${SERVICE_ENV_VAR_PREFIX}${RID}_SERVICE_HOST:"
-                SERVICE_IP_ADDR=`eval "echo \\${${SERVICE_ENV_VAR_PREFIX}${RID}_SERVICE_HOST}"`
-                echo $SERVICE_IP_ADDR
-                echo "$SERVICE_IP_ADDR" > /root/.celo/ipAddress
-              else
-                echo 'Using POD_IP'
-                echo $POD_IP > /root/.celo/ipAddress
-              fi
-            else
-              echo 'Using $IP_ADDRESSES'
-              echo $IP_ADDRESSES | cut -d '/' -f $((RID + 1)) > /root/.celo/ipAddress
-            fi
-            echo "/root/.celo/ipAddress"
-            cat /root/.celo/ipAddress
-
-            echo -n "Generating Bootnode enode address for node: "
-            celotooljs.sh generate public-key --mnemonic "$MNEMONIC" --accountType load_testing --index 0 > /root/.celo/bootnodeEnodeAddress
-
-            cat /root/.celo/bootnodeEnodeAddress
-            [[ "$BOOTNODE_IP_ADDRESS" == 'none' ]] && BOOTNODE_IP_ADDRESS=${{ .Release.Namespace | upper }}_BOOTNODE_SERVICE_HOST
-
-            echo `cat /root/.celo/bootnodeEnodeAddress`@$BOOTNODE_IP_ADDRESS:30301 > /root/.celo/bootnodeEnode
-            echo -n "Generating Bootnode enode for tx node: "
-            cat /root/.celo/bootnodeEnode
-        env:
-        - name: POD_IP
-          valueFrom:
-            fieldRef:
-              apiVersion: v1
-              fieldPath: status.podIP
-        - name: BOOTNODE_IP_ADDRESS
-          value: {{ default "none" .Values.geth.bootnodeIpAddress }}
-        - name: REPLICA_NAME
-          valueFrom:
-            fieldRef:
-              fieldPath: metadata.name
-        - name: MNEMONIC
-          valueFrom:
-            secretKeyRef:
-              name: {{ template "ethereum.fullname" . }}-geth-account
-              key: mnemonic
-        - name: IP_ADDRESSES
-          value: {{ .ip_addresses }}
-        volumeMounts:
-        - name: data
-          mountPath: /root/.celo
->>>>>>> bc3a0aca
       containers:
 {{ include "common.full-node-container" (dict "Values" .Values "Release" .Release "Chart" .Chart "proxy" .proxy "proxy_allow_private_ip_flag" .proxy_allow_private_ip_flag "unlock" .unlock "expose" .expose "syncmode" .syncmode "gcmode" .gcmode "public_ips" .public_ips "ethstats" (printf "%s-ethstats.%s" (include "common.fullname" .) .Release.Namespace))  | indent 6 }}
 {{ include "common.geth-exporter-container" .  | indent 6 }}
@@ -225,10 +137,7 @@
           name: {{ template "common.fullname" . }}-geth-config
       - name: account
         secret:
-<<<<<<< HEAD
           secretName: {{ template "common.fullname" . }}-geth-account
-=======
-          secretName: {{ template "ethereum.fullname" . }}-geth-account
 {{- end -}}
 
 {{- /* This template puts a semicolon-separated pair of proxy enodes into $PROXY_ENODE_URL_PAIR. */ -}}
@@ -269,5 +178,4 @@
 {{- if .Values.geth.static_ips -}}
 {{- index .Values.geth.proxyIPAddressesPerValidatorArray .validatorIndex -}}
 {{- end -}}
->>>>>>> bc3a0aca
 {{- end -}}