--- conflicted
+++ resolved
@@ -37,16 +37,10 @@
   dynamic "backend" {
     for_each = var.context_info
     content {
-<<<<<<< HEAD
-      balancing_mode = "RATE"
-      max_rate       = var.backend_max_requests_per_second
-      group          = data.google_compute_network_endpoint_group.service_network_endpoint_group[backend.key].self_link
-=======
       balancing_mode        = "RATE"
       max_utilization       = 0
       max_rate_per_endpoint = var.backend_max_requests_per_second
-      group                 = data.google_compute_network_endpoint_group.rpc_service_network_endpoint_group[backend.key].self_link
->>>>>>> e99d4d80
+      group                 = data.google_compute_network_endpoint_group.service_network_endpoint_group[backend.key].self_link
     }
   }
 }