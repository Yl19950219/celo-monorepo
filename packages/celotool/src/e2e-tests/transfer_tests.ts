--- conflicted
+++ resolved
@@ -719,88 +719,6 @@
               )
             })
           })
-<<<<<<< HEAD
-
-          describe('when setting a gas amount less than the amount of gas necessary but more than the intrinsic gas amount', () => {
-            let balances: BalanceWatcher
-            let expectedFees: Fees
-            let txRes: TestTxResults
-
-            before(async () => {
-              balances = await newBalanceWatcher(kit, [
-                FromAddress,
-                ToAddress,
-                validatorAddress,
-                FeeRecipientAddress,
-                governanceAddress,
-              ])
-
-              await inflationManager.setInflationRateForNextTransfer(new BigNumber(2))
-
-              const intrinsicGas = 155000
-              const gas = intrinsicGas + 1000
-              txRes = await runTestTransaction(
-                await transferCeloGold(kit, FromAddress, ToAddress, TransferAmount, {
-                  gas,
-                  gasCurrency: await kit.registry.addressFor(CeloContract.StableToken),
-                  gasFeeRecipient: FeeRecipientAddress,
-                }),
-                gas,
-                await kit.registry.addressFor(CeloContract.StableToken)
-              )
-
-              await balances.update()
-              expectedFees = txRes.fees
-            })
-
-            it('should fail', () => assert.isFalse(txRes.ok))
-
-            it("should not change the sender's Celo Gold balance", () => {
-              assertEqualBN(balances.delta(FromAddress, CeloContract.GoldToken), new BigNumber(0))
-            })
-
-            it("should not change the receiver's Celo Gold balance", () => {
-              assertEqualBN(balances.delta(ToAddress, CeloContract.GoldToken), new BigNumber(0))
-            })
-
-            it("should halve the sender's Celo Dollar balance due to demurrage and decrement it by the gas fee", () => {
-              assertEqualBN(
-                balances
-                  .initial(FromAddress, CeloContract.StableToken)
-                  .idiv(2)
-                  .minus(balances.current(FromAddress, CeloContract.StableToken)),
-                expectedFees.total
-              )
-            })
-
-            // TODO(nategraf): Replace gas fee recipient with gateway fee and adjust this check.
-            it.skip("should increment the fee recipient's Celo Dollar balance by a portion of the gas fee", () => {
-              assertEqualBN(
-                balances.delta(FeeRecipientAddress, CeloContract.StableToken),
-                new BigNumber(0)
-              )
-            })
-
-            it(`should halve the infrastructure fund's Celo Dollar balance then increment it by the base portion of the gas fee`, () => {
-              assertEqualBN(
-                balances
-                  .current(governanceAddress, CeloContract.StableToken)
-                  .minus(balances.initial(governanceAddress, CeloContract.StableToken).idiv(2)),
-                expectedFees.base
-              )
-            })
-
-            it('should halve the proposers Celo Dollar balance the increment it by the rest of the gas fee', () => {
-              assertEqualBN(
-                balances
-                  .current(validatorAddress, CeloContract.StableToken)
-                  .minus(balances.initial(validatorAddress, CeloContract.StableToken).idiv(2)),
-                expectedFees.tip
-              )
-            })
-          })
-=======
->>>>>>> 18ac3b43
         })
       })
     }
