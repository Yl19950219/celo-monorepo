--- conflicted
+++ resolved
@@ -90,16 +90,11 @@
     })
   const HTTP_RPC_PORT = 8545
   const WS_RPC_PORT = 8546
-<<<<<<< HEAD
   const KONG_RPC_PORT = 80
   const contextInfosHttp = await getContextInfos(HTTP_RPC_PORT, `${celoEnv}-fullnodes-rpc`, celoEnv)
   const contextInfosWs = await getContextInfos(WS_RPC_PORT, `${celoEnv}-fullnodes-rpc`, celoEnv)
   const contextInfosKong = await getContextInfos(KONG_RPC_PORT, 'kong', 'kong')
-=======
-  const contextInfosHttp = await getContextInfos(HTTP_RPC_PORT)
-  const contextInfosWs = await getContextInfos(WS_RPC_PORT)
   const bannedCIDRs = fetchEnv(envVar.FORNO_BANNED_CIDR).split(',')
->>>>>>> e99d4d80
 
   return {
     backend_max_requests_per_second: '100',
