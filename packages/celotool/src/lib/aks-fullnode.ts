import { range } from 'lodash'
import sleep from 'sleep-promise'
import {
  AzureClusterConfig,
  deallocateStaticIP,
  getAKSNodeResourceGroup,
  registerStaticIPIfNotRegistered
} from './azure'
import { baseHelmParameters, FullNodeDeploymentConfig, getKubeNamespace, getReleaseName, getStaticIPNamePrefix, upgradeBaseFullNodeChart } from './cloud-provider'
import { createNamespaceIfNotExists } from './cluster'
import { execCmdWithExitOnFailure } from './cmd-utils'
<<<<<<< HEAD
import {
  deletePersistentVolumeClaims,
  installGenericHelmChart,
  removeGenericHelmChart
=======
import { envVar, fetchEnv, fetchEnvOrFallback } from './env-utils'
import {
  deletePersistentVolumeClaims,
  installGenericHelmChart,
  removeGenericHelmChart,
  upgradeGenericHelmChart
>>>>>>> ca82a02f
} from './helm_deploy'
import { deleteResource } from './kubernetes'

const helmChartPath = '../helm-charts/celo-fullnode'

export interface AKSFullNodeDeploymentConfig extends FullNodeDeploymentConfig {
  clusterConfig: AzureClusterConfig
}

export async function installAKSFullNodeChart(celoEnv: string, deploymentConfig: AKSFullNodeDeploymentConfig) {
  const kubeNamespace = getKubeNamespace(celoEnv)
  const releaseName = getReleaseName(celoEnv)
  await createNamespaceIfNotExists(kubeNamespace)

  return installGenericHelmChart(
    kubeNamespace,
    releaseName,
    helmChartPath,
    await helmParameters(celoEnv, kubeNamespace, deploymentConfig)
  )
}

export async function upgradeAKSFullNodeChart(
  celoEnv: string,
  deploymentConfig: AKSFullNodeDeploymentConfig,
  reset: boolean
) {
  const kubeNamespace = getKubeNamespace(celoEnv)
  const aksHelmParameters = await helmParameters(celoEnv, kubeNamespace, deploymentConfig)

  await upgradeBaseFullNodeChart(celoEnv, deploymentConfig, reset, aksHelmParameters)
  return
}

export async function removeAKSFullNodeChart(celoEnv: string, deploymentConfig: AKSFullNodeDeploymentConfig) {
  const releaseName = getReleaseName(celoEnv)
  await removeGenericHelmChart(releaseName)
  await deletePersistentVolumeClaims(celoEnv, ['celo-fullnode'])
  await deallocateIPs(celoEnv, deploymentConfig)
}

async function helmParameters(
  celoEnv: string,
  kubeNamespace: string,
  deploymentConfig: AKSFullNodeDeploymentConfig
) {
  const staticIps = (await allocateStaticIPs(celoEnv, deploymentConfig)).join(',')
<<<<<<< HEAD

  const baseparams = await baseHelmParameters(celoEnv, kubeNamespace, deploymentConfig)
  const additionalParameters = [
    `--set geth.azure_provider=true`,
=======
  return [
    `--set namespace=${kubeNamespace}`,
    `--set replicaCount=${deploymentConfig.replicas}`,
    `--set storage.size=${deploymentConfig.diskSizeGb}Gi`,
    `--set geth.expose_rpc_externally=false`,
    `--set geth.image.repository=${fetchEnv(envVar.GETH_NODE_DOCKER_IMAGE_REPOSITORY)}`,
    `--set geth.image.tag=${fetchEnv(envVar.GETH_NODE_DOCKER_IMAGE_TAG)}`,
    `--set geth.metrics=${fetchEnvOrFallback(envVar.GETH_ENABLE_METRICS, 'false')}`,
>>>>>>> ca82a02f
    `--set geth.public_ips='{${staticIps}}'`,
  ]
  return baseparams.concat(additionalParameters)
}

async function allocateStaticIPs(celoEnv: string, deploymentConfig: AKSFullNodeDeploymentConfig) {
  console.info(`Creating static IPs on Azure for ${celoEnv}`)
  const resourceGroup = await getAKSNodeResourceGroup(deploymentConfig.clusterConfig)
  const { replicas } = deploymentConfig
  // Deallocate static ip if we are scaling down the replica count
  const existingStaticIPsCount = await getAzureStaticIPsCount(celoEnv, resourceGroup)
  for (let i = existingStaticIPsCount - 1; i > replicas - 1; i--) {
    await deleteResource(celoEnv, 'service', `${celoEnv}-fullnodes-${i}`, false)
    await waitDeattachingStaticIP(`${getStaticIPNamePrefix(celoEnv)}-${i}`, resourceGroup)
    await deallocateStaticIP(`${getStaticIPNamePrefix(celoEnv)}-${i}`, resourceGroup)
  }

  const staticIps = await Promise.all(
    range(replicas).map((i) =>
      registerStaticIPIfNotRegistered(`${getStaticIPNamePrefix(celoEnv)}-${i}`, resourceGroup)
    )
  )

  const addresses = staticIps.map((address, _) => address)

  return addresses
}

async function getAzureStaticIPsCount(celoEnv: string, resourceGroup: string) {
  const [staticIPsCount] = await execCmdWithExitOnFailure(
    `az network public-ip list --resource-group ${resourceGroup} --query "[?contains(name,'${getStaticIPNamePrefix(
      celoEnv
    )}')].{Name:name, IPAddress:ipAddress}" -o tsv | wc -l`
  )
  return parseInt(staticIPsCount.trim(), 10)
}

async function deallocateIPs(celoEnv: string, deploymentConfig: AKSFullNodeDeploymentConfig) {
  console.info(`Deallocating static IPs on Azure for ${celoEnv}`)

  const resourceGroup = await getAKSNodeResourceGroup(deploymentConfig.clusterConfig)
  const replicaCount = await getAzureStaticIPsCount(celoEnv, resourceGroup)

  await waitDeattachingStaticIPs(celoEnv, deploymentConfig)

  await Promise.all(
    range(replicaCount).map((i) =>
      deallocateStaticIP(`${getStaticIPNamePrefix(celoEnv)}-${i}`, resourceGroup)
    )
  )
}

async function waitDeattachingStaticIPs(celoEnv: string, deploymentConfig: AKSFullNodeDeploymentConfig) {
  const resourceGroup = await getAKSNodeResourceGroup(deploymentConfig.clusterConfig)

  await Promise.all(
    range(deploymentConfig.replicas).map((i) =>
      waitDeattachingStaticIP(`${getStaticIPNamePrefix(celoEnv)}-${i}`, resourceGroup)
    )
  )
}

async function waitDeattachingStaticIP(name: string, resourceGroup: string) {
  const retries = 10
  const sleepTime = 5
  for (let i = 0; i <= retries; i++) {
    const [allocated] = await execCmdWithExitOnFailure(
      `az network public-ip show --resource-group ${resourceGroup} --name ${name} --query ipConfiguration.id -o tsv`
    )
    if (allocated.trim() === '') {
      return true
    }
    sleep(sleepTime)
  }
  return false
}<|MERGE_RESOLUTION|>--- conflicted
+++ resolved
@@ -9,19 +9,10 @@
 import { baseHelmParameters, FullNodeDeploymentConfig, getKubeNamespace, getReleaseName, getStaticIPNamePrefix, upgradeBaseFullNodeChart } from './cloud-provider'
 import { createNamespaceIfNotExists } from './cluster'
 import { execCmdWithExitOnFailure } from './cmd-utils'
-<<<<<<< HEAD
-import {
-  deletePersistentVolumeClaims,
-  installGenericHelmChart,
-  removeGenericHelmChart
-=======
-import { envVar, fetchEnv, fetchEnvOrFallback } from './env-utils'
 import {
   deletePersistentVolumeClaims,
   installGenericHelmChart,
   removeGenericHelmChart,
-  upgradeGenericHelmChart
->>>>>>> ca82a02f
 } from './helm_deploy'
 import { deleteResource } from './kubernetes'
 
@@ -69,24 +60,12 @@
   deploymentConfig: AKSFullNodeDeploymentConfig
 ) {
   const staticIps = (await allocateStaticIPs(celoEnv, deploymentConfig)).join(',')
-<<<<<<< HEAD
-
-  const baseparams = await baseHelmParameters(celoEnv, kubeNamespace, deploymentConfig)
+  const baseParams = await baseHelmParameters(celoEnv, kubeNamespace, deploymentConfig)
   const additionalParameters = [
     `--set geth.azure_provider=true`,
-=======
-  return [
-    `--set namespace=${kubeNamespace}`,
-    `--set replicaCount=${deploymentConfig.replicas}`,
-    `--set storage.size=${deploymentConfig.diskSizeGb}Gi`,
-    `--set geth.expose_rpc_externally=false`,
-    `--set geth.image.repository=${fetchEnv(envVar.GETH_NODE_DOCKER_IMAGE_REPOSITORY)}`,
-    `--set geth.image.tag=${fetchEnv(envVar.GETH_NODE_DOCKER_IMAGE_TAG)}`,
-    `--set geth.metrics=${fetchEnvOrFallback(envVar.GETH_ENABLE_METRICS, 'false')}`,
->>>>>>> ca82a02f
     `--set geth.public_ips='{${staticIps}}'`,
   ]
-  return baseparams.concat(additionalParameters)
+  return baseParams.concat(additionalParameters)
 }
 
 async function allocateStaticIPs(celoEnv: string, deploymentConfig: AKSFullNodeDeploymentConfig) {
