// @ts-ignore
import { config } from '@celo/protocol/migrationsConfig'
import { blsPrivateKeyToProcessedPrivateKey } from '@celo/utils/lib/bls'
import * as bls12377js from 'bls12377js'
import { ec as EC } from 'elliptic'
import fs from 'fs'
import { range, repeat } from 'lodash'
import path from 'path'
import * as rlp from 'rlp'
import Web3 from 'web3'
import { envVar, fetchEnv, fetchEnvOrFallback, monorepoRoot } from './env-utils'
import {
  CONTRACT_OWNER_STORAGE_LOCATION,
  GETH_CONFIG_OLD,
  ISTANBUL_MIX_HASH,
  REGISTRY_ADDRESS,
  TEMPLATE,
} from './genesis_constants'
import { ensure0x, strip0x } from './utils'

import bip32 = require('bip32')
import bip39 = require('bip39')
const ec = new EC('secp256k1')

export enum AccountType {
  VALIDATOR = 0,
  LOAD_TESTING_ACCOUNT = 1,
  TX_NODE = 2,
  BOOTNODE = 3,
  FAUCET = 4,
<<<<<<< HEAD
  PROXY = 5,
  ATTESTATION = 6,
  PRICE_ORACLE = 7,
=======
  ATTESTATION = 5,
  PRICE_ORACLE = 6,
  PROXY = 7,
  ATTESTATION_BOT = 8,
>>>>>>> c8ecb68d
}

export enum ConsensusType {
  CLIQUE = 'clique',
  ISTANBUL = 'istanbul',
}

export interface Validator {
  address: string
  blsPublicKey: string
  balance: string
}
export interface AccountAndBalance {
  address: string
  balance: string
}

export const MNEMONIC_ACCOUNT_TYPE_CHOICES = [
  'validator',
  'load_testing',
  'tx_node',
  'bootnode',
  'faucet',
  'attestation',
  'price_oracle',
  'proxy',
  'attestation_bot',
]

export const add0x = (str: string) => {
  return '0x' + str
}

export const coerceMnemonicAccountType = (raw: string): AccountType => {
  const index = MNEMONIC_ACCOUNT_TYPE_CHOICES.indexOf(raw)
  if (index === -1) {
    throw new Error('Invalid mnemonic account type')
  }
  return index
}

export const generatePrivateKey = (mnemonic: string, accountType: AccountType, index: number) => {
  const seed = bip39.mnemonicToSeed(mnemonic)
  const node = bip32.fromSeed(seed)
  const newNode = node.derive(accountType).derive(index)

  return newNode.privateKey.toString('hex')
}

export const generatePublicKey = (mnemonic: string, accountType: AccountType, index: number) => {
  return privateKeyToPublicKey(generatePrivateKey(mnemonic, accountType, index))
}

export const generateAddress = (mnemonic: string, accountType: AccountType, index: number) =>
  privateKeyToAddress(generatePrivateKey(mnemonic, accountType, index))

export const privateKeyToPublicKey = (privateKey: string) => {
  const ecPrivateKey = ec.keyFromPrivate(Buffer.from(privateKey, 'hex'))
  const ecPublicKey: string = ecPrivateKey.getPublic('hex')
  return ecPublicKey.slice(2)
}

export const privateKeyToAddress = (privateKey: string) => {
  // @ts-ignore
  return new Web3.modules.Eth().accounts.privateKeyToAccount(ensure0x(privateKey)).address
}

export const privateKeyToStrippedAddress = (privateKey: string) =>
  strip0x(privateKeyToAddress(privateKey))

const validatorZeroBalance = fetchEnvOrFallback(
  envVar.VALIDATOR_ZERO_GENESIS_BALANCE,
  '103010030000000000000000000'
) // 103,010,030 CG
const validatorBalance = fetchEnvOrFallback(
  envVar.VALIDATOR_GENESIS_BALANCE,
  '10011000000000000000000'
) // 10,011 CG
const faucetBalance = fetchEnvOrFallback(envVar.FAUCET_GENESIS_BALANCE, '10011000000000000000000') // 10,011 CG
const oracleBalance = fetchEnvOrFallback(envVar.ORACLE_GENESIS_BALANCE, '100000000000000000000') // 100 CG

export const getPrivateKeysFor = (accountType: AccountType, mnemonic: string, n: number) =>
  range(0, n).map((i) => generatePrivateKey(mnemonic, accountType, i))

export const getAddressesFor = (accountType: AccountType, mnemonic: string, n: number) =>
  getPrivateKeysFor(accountType, mnemonic, n).map(privateKeyToAddress)

export const getStrippedAddressesFor = (accountType: AccountType, mnemonic: string, n: number) =>
  getAddressesFor(accountType, mnemonic, n).map(strip0x)

export const getValidators = (mnemonic: string, n: number) => {
  return getPrivateKeysFor(AccountType.VALIDATOR, mnemonic, n).map((key, i) => {
    const blsKeyBytes = blsPrivateKeyToProcessedPrivateKey(key)
    return {
      address: strip0x(privateKeyToAddress(key)),
      blsPublicKey: bls12377js.BLS.privateToPublicBytes(blsKeyBytes).toString('hex'),
      balance: i === 0 ? validatorZeroBalance : validatorBalance,
    }
  })
}

export const getAddressFromEnv = (accountType: AccountType, n: number) => {
  const mnemonic = fetchEnv(envVar.MNEMONIC)
  const privateKey = generatePrivateKey(mnemonic, accountType, n)
  return privateKeyToAddress(privateKey)
}

const getFaucetedAccountsFor = (
  accountType: AccountType,
  mnemonic: string,
  n: number,
  balance: string
) => {
  return getStrippedAddressesFor(accountType, mnemonic, n).map((address) => ({
    address,
    balance,
  }))
}

export const getFaucetedAccounts = (mnemonic: string) => {
  const numFaucetAccounts = parseInt(fetchEnvOrFallback(envVar.FAUCET_GENESIS_ACCOUNTS, '0'), 10)
  const faucetAccounts = getFaucetedAccountsFor(
    AccountType.FAUCET,
    mnemonic,
    numFaucetAccounts,
    faucetBalance
  )

  const numLoadTestAccounts = parseInt(fetchEnvOrFallback(envVar.LOAD_TEST_CLIENTS, '0'), 10)
  const loadTestAccounts = getFaucetedAccountsFor(
    AccountType.LOAD_TESTING_ACCOUNT,
    mnemonic,
    numLoadTestAccounts,
    faucetBalance
  )

  const oracleAccounts = getFaucetedAccountsFor(
    AccountType.PRICE_ORACLE,
    mnemonic,
    1,
    oracleBalance
  )

  return [...faucetAccounts, ...loadTestAccounts, ...oracleAccounts]
}

export const generateGenesisFromEnv = (enablePetersburg: boolean = true) => {
  const mnemonic = fetchEnv(envVar.MNEMONIC)
  const validatorEnv = fetchEnv(envVar.VALIDATORS)
  const validators = getValidators(mnemonic, parseInt(validatorEnv, 10))

  const consensusType = fetchEnv(envVar.CONSENSUS_TYPE) as ConsensusType

  if (![ConsensusType.CLIQUE, ConsensusType.ISTANBUL].includes(consensusType)) {
    console.error('Unsupported CONSENSUS_TYPE')
    process.exit(1)
  }

  const blockTime = parseInt(fetchEnv(envVar.BLOCK_TIME), 10)
  const requestTimeout = parseInt(
    fetchEnvOrFallback(envVar.ISTANBUL_REQUEST_TIMEOUT_MS, '3000'),
    10
  )
  const epoch = parseInt(fetchEnvOrFallback(envVar.EPOCH, '30000'), 10)
  // allow 12 blocks in prod for the uptime metric
  const lookbackwindow = parseInt(fetchEnvOrFallback(envVar.LOOKBACK, '12'), 10)
  const chainId = parseInt(fetchEnv(envVar.NETWORK_ID), 10)

  const initialAccounts = getFaucetedAccounts(mnemonic)

  return generateGenesis({
    validators,
    consensusType,
    blockTime,
    initialAccounts,
    epoch,
    lookbackwindow,
    chainId,
    requestTimeout,
    enablePetersburg,
  })
}

const generateIstanbulExtraData = (validators: Validator[]) => {
  const istanbulVanity = 32
  const blsSignatureVanity = 96
  const ecdsaSignatureVanity = 65
  return (
    '0x' +
    repeat('0', istanbulVanity * 2) +
    rlp
      // @ts-ignore
      .encode([
        // Added validators
        validators.map((validator) => Buffer.from(validator.address, 'hex')),
        validators.map((validator) => Buffer.from(validator.blsPublicKey, 'hex')),
        // Removed validators
        new Buffer(0),
        // Seal
        Buffer.from(repeat('0', ecdsaSignatureVanity * 2), 'hex'),
        [
          // AggregatedSeal.Bitmap
          new Buffer(0),
          // AggregatedSeal.Signature
          Buffer.from(repeat('0', blsSignatureVanity * 2), 'hex'),
          // AggregatedSeal.Round
          new Buffer(0),
        ],
        [
          // ParentAggregatedSeal.Bitmap
          new Buffer(0),
          // ParentAggregatedSeal.Signature
          Buffer.from(repeat('0', blsSignatureVanity * 2), 'hex'),
          // ParentAggregatedSeal.Round
          new Buffer(0),
        ],
        // EpochData
        new Buffer(0),
      ])
      .toString('hex')
  )
}

export const generateGenesis = ({
  validators,
  consensusType = ConsensusType.ISTANBUL,
  initialAccounts: otherAccounts = [],
  blockTime,
  epoch,
  lookbackwindow,
  chainId,
  requestTimeout,
  enablePetersburg = true,
}: {
  validators: Validator[]
  consensusType?: ConsensusType
  initialAccounts?: AccountAndBalance[]
  blockTime: number
  epoch: number
  lookbackwindow: number
  chainId: number
  requestTimeout: number
  enablePetersburg?: boolean
}) => {
  const genesis: any = { ...TEMPLATE }

  if (!enablePetersburg) {
    genesis.config = GETH_CONFIG_OLD
  }

  genesis.config.chainId = chainId

  if (consensusType === ConsensusType.CLIQUE) {
    genesis.config.clique = {
      period: blockTime,
      epoch,
    }
  } else if (consensusType === ConsensusType.ISTANBUL) {
    genesis.mixHash = ISTANBUL_MIX_HASH
    genesis.difficulty = '0x1'
    genesis.extraData = generateIstanbulExtraData(validators)
    genesis.config.istanbul = {
      // see github.com/celo-org/celo-blockchain/blob/master/consensus/istanbul/config.go#L21-L25
      // 0 = RoundRobin, 1 = Sticky, 2 = ShuffledRoundRobin
      policy: 2,
      period: blockTime,
      requesttimeout: requestTimeout,
      epoch,
      lookbackwindow,
    }
  }

  for (const validator of validators) {
    genesis.alloc[validator.address] = {
      balance: validator.balance,
    }
  }

  for (const account of otherAccounts) {
    genesis.alloc[account.address] = {
      balance: account.balance,
    }
  }

  const contracts = [REGISTRY_ADDRESS]
  const contractBuildPath = path.resolve(
    monorepoRoot,
    'packages/protocol/build/contracts/Proxy.json'
  )
  for (const contract of contracts) {
    genesis.alloc[contract] = {
      code: JSON.parse(fs.readFileSync(contractBuildPath).toString()).deployedBytecode,
      storage: {
        [CONTRACT_OWNER_STORAGE_LOCATION]: validators[0].address,
      },
      balance: '0',
    }
  }

  return JSON.stringify(genesis)
}<|MERGE_RESOLUTION|>--- conflicted
+++ resolved
@@ -28,16 +28,10 @@
   TX_NODE = 2,
   BOOTNODE = 3,
   FAUCET = 4,
-<<<<<<< HEAD
-  PROXY = 5,
-  ATTESTATION = 6,
-  PRICE_ORACLE = 7,
-=======
   ATTESTATION = 5,
   PRICE_ORACLE = 6,
   PROXY = 7,
   ATTESTATION_BOT = 8,
->>>>>>> c8ecb68d
 }
 
 export enum ConsensusType {
