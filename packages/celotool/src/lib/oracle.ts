--- conflicted
+++ resolved
@@ -1,17 +1,3 @@
-<<<<<<< HEAD
-import { ensureLeading0x, privateKeyToAddress } from '@celo/utils/src/address'
-import { assignRoleIfNotAssigned, createIdentityIfNotExists, deleteIdentity, getAKSManagedServiceIdentityObjectId, getAKSServicePrincipalObjectId, getIdentity } from 'src/lib/azure'
-import { execCmdWithExitOnFailure } from 'src/lib/cmd-utils'
-import { getFornoUrl, getFullNodeHttpRpcInternalUrl, getFullNodeWebSocketRpcInternalUrl } from 'src/lib/endpoints'
-import { DynamicEnvVar, envVar, fetchEnv, fetchEnvOrFallback } from 'src/lib/env-utils'
-import { AccountType, getPrivateKeysFor } from 'src/lib/generate_utils'
-import { installGenericHelmChart, removeGenericHelmChart, upgradeGenericHelmChart } from 'src/lib/helm_deploy'
-import { getAKSClusterConfig, getContextDynamicEnvVarValues, serviceName } from './context-utils'
-import { AKSClusterConfig } from './k8s-cluster/aks'
-
-const helmChartPath = '../helm-charts/oracle'
-const rbacHelmChartPath = '../helm-charts/oracle-rbac'
-=======
 import { ensureLeading0x } from '@celo/utils/src/address'
 import { DynamicEnvVar, envVar, fetchEnv } from 'src/lib/env-utils'
 import { getCloudProviderFromContext, getContextDynamicEnvVarValues } from './context-utils'
@@ -23,7 +9,6 @@
 import { AwsHsmOracleDeployer, AwsHsmOracleDeploymentConfig, AwsHsmOracleIdentity } from './k8s-oracle/aws-hsm'
 import { BaseOracleDeployer } from './k8s-oracle/base'
 import { PrivateKeyOracleDeployer, PrivateKeyOracleDeploymentConfig, PrivateKeyOracleIdentity } from './k8s-oracle/pkey'
->>>>>>> aa271cd5
 
 /**
  * Maps each cloud provider to the correct function to get the appropriate
@@ -117,81 +102,15 @@
 /**
  * Config values pulled from env vars used for generating an AksHsmOracleIdentity
  */
-<<<<<<< HEAD
-async function createOracleAzureIdentityIfNotExists(
-  context: string,
-  oracleIdentity: OracleIdentity
-) {
-  const clusterConfig = getAKSClusterConfig(context, serviceName.Oracle)
-  const identity = await createIdentityIfNotExists(clusterConfig, oracleIdentity.azureHsmIdentity!.identityName!)
-  // We want to grant the identity for the cluster permission to manage the oracle identity.
-  // Get the correct object ID depending on the cluster configuration, either
-  // the service principal or the managed service identity.
-  // See https://github.com/Azure/aad-pod-identity/blob/b547ba86ab9b16d238db8a714aaec59a046afdc5/docs/readmes/README.role-assignment.md#obtaining-the-id-of-the-managed-identity--service-principal
-  let assigneeObjectId = await getAKSServicePrincipalObjectId(clusterConfig)
-  let assigneePrincipalType = 'ServicePrincipal'
-  if (!assigneeObjectId) {
-    assigneeObjectId = await getAKSManagedServiceIdentityObjectId(clusterConfig)
-    assigneePrincipalType = 'MSI'
-  }
-  await assignRoleIfNotAssigned(assigneeObjectId, assigneePrincipalType, identity.id, 'Managed Identity Operator')
-  // Allow the oracle identity to access the correct key vault
-  await setOracleKeyVaultPolicyIfNotSet(clusterConfig, oracleIdentity, identity)
-  return identity
-}
-
-async function setOracleKeyVaultPolicyIfNotSet(
-  clusterConfig: AKSClusterConfig,
-  oracleIdentity: OracleIdentity,
-  azureIdentity: any
-) {
-  const keyPermissions = ['get', 'list', 'sign']
-  const keyVaultResourceGroup = oracleIdentity.azureHsmIdentity!.resourceGroup ?
-    oracleIdentity.azureHsmIdentity!.resourceGroup :
-    clusterConfig.resourceGroup
-  const [keyVaultPoliciesStr] = await execCmdWithExitOnFailure(
-    `az keyvault show --name ${oracleIdentity.azureHsmIdentity!.keyVaultName} -g ${keyVaultResourceGroup} --query "properties.accessPolicies[?objectId == '${azureIdentity.principalId}' && sort(permissions.keys) == [${keyPermissions.map(perm => `'${perm}'`).join(', ')}]]"`
-  )
-  const keyVaultPolicies = JSON.parse(keyVaultPoliciesStr)
-  if (keyVaultPolicies.length) {
-    console.info(`Skipping setting key permissions, ${keyPermissions.join(' ')} already set for vault ${oracleIdentity.azureHsmIdentity!.keyVaultName} and identity objectId ${azureIdentity.principalId}`)
-    return
-  }
-  console.info(`Setting key permissions ${keyPermissions.join(' ')} for vault ${oracleIdentity.azureHsmIdentity!.keyVaultName} and identity objectId ${azureIdentity.principalId}`)
-  return execCmdWithExitOnFailure(
-    `az keyvault set-policy --name ${oracleIdentity.azureHsmIdentity!.keyVaultName} --key-permissions ${keyPermissions.join(' ')} --object-id ${azureIdentity.principalId} -g ${keyVaultResourceGroup}`
-  )
-=======
 interface AksHsmOracleIdentityConfig {
   addressKeyVaults: string
->>>>>>> aa271cd5
 }
 
 /**
  * Env vars corresponding to each value for the AksHsmOracleIdentityConfig for a particular context
  */
-<<<<<<< HEAD
-async function deleteOracleAzureIdentity(
-  context: string,
-  oracleIdentity: OracleIdentity
-) {
-  const clusterConfig = getAKSClusterConfig(context, serviceName.Oracle)
-  await deleteOracleKeyVaultPolicy(clusterConfig, oracleIdentity)
-  return deleteIdentity(clusterConfig, oracleIdentity.azureHsmIdentity!.identityName)
-}
-
-async function deleteOracleKeyVaultPolicy(
-  clusterConfig: AKSClusterConfig,
-  oracleIdentity: OracleIdentity
-) {
-  const azureIdentity = await getIdentity(clusterConfig, oracleIdentity.azureHsmIdentity!.identityName)
-  return execCmdWithExitOnFailure(
-    `az keyvault delete-policy --name ${oracleIdentity.azureHsmIdentity!.keyVaultName} --object-id ${azureIdentity.principalId} -g ${clusterConfig.resourceGroup}`
-  )
-=======
 const aksHsmOracleIdentityConfigDynamicEnvVars: { [k in keyof AksHsmOracleIdentityConfig]: DynamicEnvVar } = {
   addressKeyVaults: DynamicEnvVar.ORACLE_ADDRESS_AZURE_KEY_VAULTS,
->>>>>>> aa271cd5
 }
 
 /**
