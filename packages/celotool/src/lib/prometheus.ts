--- conflicted
+++ resolved
@@ -5,12 +5,8 @@
 import {
   installGenericHelmChart,
   removeGenericHelmChart,
-<<<<<<< HEAD
-  setHelmArray,  
+  setHelmArray,
   upgradeGenericHelmChart
-=======
-  upgradeGenericHelmChart,
->>>>>>> ae8e6ac5
 } from './helm_deploy'
 import { BaseClusterConfig, CloudProvider } from './k8s-cluster/base'
 import {
@@ -129,24 +125,13 @@
     `--set cluster=${clusterName}`,
     `--set stackdriver_metrics_prefix=external.googleapis.com/prometheus/${clusterName}`
   ]
-<<<<<<< HEAD
   
   if (!usingGCP) {
     const cloudProvider = getCloudProviderPrefix(clusterConfig!)
-=======
-  if (clusterConfig && clusterConfig.cloudProvider !== CloudProvider.GCP) {
-    const clusterName = clusterConfig.clusterName
-    const cloudProvider = getCloudProviderPrefix(clusterConfig)
->>>>>>> ae8e6ac5
     params.push(
       `--set stackdriver_metrics_prefix=external.googleapis.com/prometheus/${clusterConfig!.clusterName}`,
       `--set gcloudServiceAccountKeyBase64=${await getPrometheusGcloudServiceAccountKeyBase64(
-<<<<<<< HEAD
         clusterName, cloudProvider, gcloudProject
-=======
-        clusterName,
-        cloudProvider
->>>>>>> ae8e6ac5
       )}`
     )
   } else {
@@ -192,17 +177,8 @@
   return params
 }
 
-<<<<<<< HEAD
 async function getPrometheusGcloudServiceAccountKeyBase64(clusterName: string, cloudProvider: string, gcloudProjectName: string) {
   await switchToGCPProject(gcloudProjectName)
-=======
-async function getPrometheusGcloudServiceAccountKeyBase64(
-  clusterName: string,
-  cloudProvider: string
-) {
-  await switchToGCPProjectFromEnv()
-  const gcloudProjectName = fetchEnv(envVar.TESTNET_PROJECT_NAME)
->>>>>>> ae8e6ac5
   const serviceAccountName = getServiceAccountName(clusterName, cloudProvider)
 
   await createPrometheusGcloudServiceAccount(serviceAccountName, gcloudProjectName)
