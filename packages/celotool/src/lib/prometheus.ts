--- conflicted
+++ resolved
@@ -26,14 +26,10 @@
 // Prometheus container registry with latest tags: https://hub.docker.com/r/prom/prometheus/tags
 const prometheusImageTag = 'v2.17.0'
 
-<<<<<<< HEAD
-export async function installPrometheusIfNotExists(clusterConfig?: ClusterConfig) {
-=======
 const grafanaHelmChartPath = '../helm-charts/grafana'
 const grafanaReleaseName = 'grafana'
 
-export async function installPrometheusIfNotExists(clusterConfig?: AzureClusterConfig) {
->>>>>>> ca82a02f
+export async function installPrometheusIfNotExists(clusterConfig?: ClusterConfig) {
   const prometheusExists = await outputIncludes(
     `helm list`,
     releaseName,
@@ -45,13 +41,8 @@
   }
 }
 
-<<<<<<< HEAD
 async function installPrometheus(clusterConfig?: ClusterConfig) {
-  await createNamespaceIfNotExists('prometheus')
-=======
-async function installPrometheus(clusterConfig?: AzureClusterConfig) {
   await createNamespaceIfNotExists(kubeNamespace)
->>>>>>> ca82a02f
   return installGenericHelmChart(
     kubeNamespace,
     releaseName,
@@ -132,10 +123,7 @@
   const prefix = (clusterConfig.cloudProviderName === 'azure') ? 'aks' : 'aws'
   // Ensure the service account name is within the length restriction
   // and ends with an alphanumeric character
-<<<<<<< HEAD
   return `prometheus-${prefix}-${clusterConfig.clusterName}`.substring(0, 30).replace(/[^a-zA-Z0-9]+$/g, '')
-=======
-  return `prometheus-aks-${kubeClusterName}`.substring(0, 30).replace(/[^a-zA-Z0-9]+$/g, '')
 }
 
 export async function installGrafanaIfNotExists() {
@@ -181,5 +169,4 @@
     console.info('Removing grafana')
     await removeGenericHelmChart(releaseName)
   }
->>>>>>> ca82a02f
 }