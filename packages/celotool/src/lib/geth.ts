--- conflicted
+++ resolved
@@ -218,8 +218,7 @@
   from: string,
   handleError: HandleErrorCallback
 ) => {
-<<<<<<< HEAD
-  const transaction = await kit.web3.eth.getTransaction(txHash)
+  const transaction = await kit.connection.getTransaction(txHash)
   handleError(!transaction || !transaction.from, {
     location: '[GethRPC]',
     error: `Contractkit did not return a valid transaction`,
@@ -227,9 +226,6 @@
   if (transaction == null) {
     return
   }
-=======
-  const transaction = await kit.connection.getTransaction(txHash)
->>>>>>> 6148646a
   const txFrom = transaction.from.toLowerCase()
   const expectedFrom = from.toLowerCase()
   handleError(!transaction.from || expectedFrom !== txFrom, {
@@ -507,11 +503,7 @@
   web3Provider: string = 'http://localhost:8545'
 ) => {
   // Assume the node is accessible via localhost with senderAddress unlocked
-<<<<<<< HEAD
-  const kit = newKit(web3Provider)
-=======
-  const kit = newKitFromWeb3(new Web3('http://localhost:8545'))
->>>>>>> 6148646a
+  const kit = newKitFromWeb3(web3Provider)
   kit.defaultAccount = senderAddress
   const gasPriceFixed = 101000000
 
