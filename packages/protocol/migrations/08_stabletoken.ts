/* tslint:disable:no-console */
import Web3 = require('web3')

<<<<<<< HEAD
import { toFixed } from '@celo/protocol/lib/fixidity'
import { stableTokenRegistryId } from '@celo/protocol/lib/registry-utils'
=======
import { CeloContractName } from '@celo/protocol/lib/registry-utils'
>>>>>>> 8dacf1eb
import {
  convertToContractDecimalsBN,
  deploymentForCoreContract,
  getDeployedProxiedContract,
} from '@celo/protocol/lib/web3-utils'
import { config } from '@celo/protocol/migrationsConfig'
import { toFixed } from '@celo/utils/lib/fixidity'
import {
  GasCurrencyWhitelistInstance,
  ReserveInstance,
  SortedOraclesInstance,
  StableTokenInstance,
} from 'types'

const truffle = require('@celo/protocol/truffle.js')
const NULL_ADDRESS = '0x0000000000000000000000000000000000000000'

const initializeArgs = async (): Promise<any[]> => {
<<<<<<< HEAD
  const registry: RegistryInstance = await getDeployedProxiedContract<RegistryInstance>(
    'Registry',
    artifacts
  )
  // @ts-ignore
  registry.numberFormat = 'BigNumber'

  const rate = toFixed(
    config.stableToken.inflationRateNumerator.div(config.stableToken.inflationRateDenominator)
  )
=======
  const rate = toFixed(config.stableToken.inflationRate)
>>>>>>> 8dacf1eb

  return [
    config.stableToken.tokenName,
    config.stableToken.tokenSymbol,
    config.stableToken.decimals,
<<<<<<< HEAD
    registry.address,
=======
    config.registry.predeployedProxyAddress,
>>>>>>> 8dacf1eb
    rate.toString(),
    config.stableToken.inflationPeriod,
  ]
}

module.exports = deploymentForCoreContract<StableTokenInstance>(
  web3,
  artifacts,
  CeloContractName.StableToken,
  initializeArgs,
  async (stableToken: StableTokenInstance, _web3: Web3, networkName: string) => {
    const minerAddress: string = truffle.networks[networkName].from
    const minerStartBalance = await convertToContractDecimalsBN(
      config.stableToken.minerDollarBalance.toString(),
      stableToken
    )
    console.log(
      `Minting ${minerAddress} ${config.stableToken.minerDollarBalance.toString()} StableToken`
    )
    await stableToken.setMinter(minerAddress)

    const initialBalance = web3.utils.toBN(minerStartBalance)
    await stableToken.mint(minerAddress, initialBalance)
    for (const address of config.stableToken.initialAccounts) {
      await stableToken.mint(address, initialBalance)
    }

    console.log('Setting GoldToken/USD exchange rate')
    const sortedOracles: SortedOraclesInstance = await getDeployedProxiedContract<
      SortedOraclesInstance
    >('SortedOracles', artifacts)

    await sortedOracles.addOracle(stableToken.address, minerAddress)
    await sortedOracles.report(
      stableToken.address,
      config.stableToken.goldPrice,
      1,
      NULL_ADDRESS,
      NULL_ADDRESS
    )

    const reserve: ReserveInstance = await getDeployedProxiedContract<ReserveInstance>(
      'Reserve',
      artifacts
    )
    console.log('Adding StableToken to Reserve')
    await reserve.addToken(stableToken.address)

    console.log('Whitelisting StableToken as a gas currency')
    const gasCurrencyWhitelist: GasCurrencyWhitelistInstance = await getDeployedProxiedContract<
      GasCurrencyWhitelistInstance
    >('GasCurrencyWhitelist', artifacts)
    await gasCurrencyWhitelist.addToken(stableToken.address)
  }
)<|MERGE_RESOLUTION|>--- conflicted
+++ resolved
@@ -1,12 +1,7 @@
 /* tslint:disable:no-console */
 import Web3 = require('web3')
 
-<<<<<<< HEAD
-import { toFixed } from '@celo/protocol/lib/fixidity'
-import { stableTokenRegistryId } from '@celo/protocol/lib/registry-utils'
-=======
 import { CeloContractName } from '@celo/protocol/lib/registry-utils'
->>>>>>> 8dacf1eb
 import {
   convertToContractDecimalsBN,
   deploymentForCoreContract,
@@ -25,30 +20,13 @@
 const NULL_ADDRESS = '0x0000000000000000000000000000000000000000'
 
 const initializeArgs = async (): Promise<any[]> => {
-<<<<<<< HEAD
-  const registry: RegistryInstance = await getDeployedProxiedContract<RegistryInstance>(
-    'Registry',
-    artifacts
-  )
-  // @ts-ignore
-  registry.numberFormat = 'BigNumber'
-
-  const rate = toFixed(
-    config.stableToken.inflationRateNumerator.div(config.stableToken.inflationRateDenominator)
-  )
-=======
   const rate = toFixed(config.stableToken.inflationRate)
->>>>>>> 8dacf1eb
 
   return [
     config.stableToken.tokenName,
     config.stableToken.tokenSymbol,
     config.stableToken.decimals,
-<<<<<<< HEAD
-    registry.address,
-=======
     config.registry.predeployedProxyAddress,
->>>>>>> 8dacf1eb
     rate.toString(),
     config.stableToken.inflationPeriod,
   ]
