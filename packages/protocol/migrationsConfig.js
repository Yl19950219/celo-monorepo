const { toFixed } = require('@celo/utils/lib/fixidity')
const { CeloContractName } = require('@celo/protocol/lib/registry-utils')

const BigNumber = require('bignumber.js')
const minimist = require('minimist')
const path = require('path')
const lodash = require('lodash')
const web3 = require('web3')

const argv = minimist(process.argv.slice(2), {
  default: {
    build_directory: path.join(__dirname, 'build'),
  },
  string: ['migration_override', 'build_directory', 'network'],
})
const network = require('./truffle-config.js').networks[argv.network]

// Almost never use exponential notation in toString
// http://mikemcl.github.io/bignumber.js/#exponential-at
BigNumber.config({
  EXPONENTIAL_AT: 1e9,
})

const SECOND = 1
const MINUTE = 60 * SECOND
const HOUR = 60 * MINUTE
const DAY = 24 * HOUR
const WEEK = 7 * DAY
const YEAR = 365 * DAY

const DefaultConfig = {
  attestations: {
    attestationExpiryBlocks: HOUR / 5, // ~1 hour,
    attestationRequestFeeInDollars: 0.05,
    selectIssuersWaitBlocks: 4,
    maxAttestations: 100,
  },
  blockchainParameters: {
    gasForNonGoldCurrencies: 50000,
    minimumClientVersion: {
      major: 1,
      minor: 0,
      patch: 0,
    },
    deploymentBlockGasLimit: 20000000,
<<<<<<< HEAD
    blockGasLimit: 20000000,
=======
    blockGasLimit: 13000000,
>>>>>>> 6148646a
  },
  doubleSigningSlasher: {
    reward: '1000000000000000000000', // 1000 cGLD
    penalty: '9000000000000000000000', // 9000 cGLD
  },
  downtimeSlasher: {
    reward: '10000000000000000000', // 10 cGLD
    penalty: '100000000000000000000', // 100 cGLD
    slashableDowntime: 60, // Should be overridden on public testnets
  },
  election: {
    minElectableValidators: '1',
    maxElectableValidators: '100',
    maxVotesPerAccount: 10,
    electabilityThreshold: 1 / 1000,
<<<<<<< HEAD
    frozen: false,
=======
>>>>>>> 6148646a
  },
  epochRewards: {
    targetVotingYieldParameters: {
      initial: 0, // Change to (x + 1) ^ 365 = 1.06 once Mainnet activated.
      max: 0.0005, // (x + 1) ^ 365 = 1.20
      adjustmentFactor: 0, // Change to 1 / 3650 once Mainnet activated.
    },
    rewardsMultiplierParameters: {
      max: 2,
      adjustmentFactors: {
        underspend: 1 / 2,
        overspend: 5,
      },
    },
    // Intentionally set lower than the expected value at steady state to account for the fact that
    // users may take some time to start voting with their cGLD.
    targetVotingGoldFraction: 1 / 2,
    maxValidatorEpochPayment: '205479452054794520547', // (75,000 / 365) * 10 ^ 18
    communityRewardFraction: 1 / 4,
    carbonOffsettingPartner: '0x0000000000000000000000000000000000000000',
    carbonOffsettingFraction: 1 / 1000,
    frozen: false,
  },
  exchange: {
    spread: 5 / 1000,
    reserveFraction: 1 / 100,
    updateFrequency: 5 * MINUTE,
<<<<<<< HEAD
    minimumReports: 5,
=======
    minimumReports: 1,
>>>>>>> 6148646a
    frozen: false,
  },
  gasPriceMinimum: {
    minimumFloor: 1,
    targetDensity: 1,
    // adjustmentSpeed: 1 / 2,
    adjustmentSpeed: 0,
  },
  goldToken: {
    frozen: false,
  },
  governance: {
    queueExpiry: 4 * WEEK,
    // Set to allow an attentive individual complete a governance proposal in 2 hours.
    dequeueFrequency: 30 * MINUTE,
    approvalStageDuration: 30 * MINUTE,
    referendumStageDuration: HOUR,
    executionStageDuration: DAY,
    participationBaseline: 1 / 200, // Very low participation requirement given its a testnet.
    concurrentProposals: 3,
    minDeposit: 100, // 100 cGLD
    participationBaselineFloor: 1 / 100,
    participationBaselineUpdateFactor: 1 / 5,
    participationBaselineQuorumFactor: 1,
    skipSetConstitution: true,
    skipTransferOwnership: true,
  },
  governanceApproverMultiSig: {
    signatories: [network.from],
    numRequiredConfirmations: 1,
    numInternalRequiredConfirmations: 1,
    useMultiSig: true,
  },
  lockedGold: {
    unlockingPeriod: 3 * DAY,
  },
  oracles: {
    reportExpiry: 5 * MINUTE,
  },
  random: {
    randomnessBlockRetentionWindow: HOUR / 5, // 1 hour to match attestationExpiryBlocks
  },
  registry: {
    predeployedProxyAddress: '0x000000000000000000000000000000000000ce10',
  },
  reserve: {
    tobinTaxStalenessThreshold: 100 * YEAR, // Tobin tax turned off to start
    tobinTax: toFixed(0).toFixed(), // Tobin tax turned off to start
    tobinTaxReserveRatio: toFixed(0).toFixed(), // Tobin tax turned off to start
    dailySpendingRatio: toFixed(0.05).toFixed(), // 5%
    frozenAssetsStartBalance: null,
    frozenAssetsDays: null,
    spenders: [],
    otherAddresses: [
      '0x246f4599eFD3fA67AC44335Ed5e749E518Ffd8bB',
      '0x298FbD6dad2Fc2cB56d7E37d8aCad8Bf07324f67',
    ],
    assetAllocationSymbols: ['cGLD', 'BTC', 'ETH', 'DAI'],
    assetAllocationWeights: [0.5, 0.3, 0.15, 0.05],
  },
  reserveSpenderMultiSig: {
    signatories: [network.from],
    numRequiredConfirmations: 1,
    numInternalRequiredConfirmations: 1,
  },
  stableToken: {
    decimals: 18,
    goldPrice: 1,
    tokenName: 'Celo Dollar',
    tokenSymbol: 'cUSD',
    inflationRate: 1,
    inflationPeriod: 1.5 * YEAR,
    initialBalances: {
      addresses: [network.from],
      values: ['5000000000000000000000000'],
    },
<<<<<<< HEAD
    oracles: [
      '0x0aee051be85ba9c7c1bc635fb76b52039341ab26',
      '0xd3405621f6cdcd95519a79d37f91c78e7c79cefa',
      '0xe037f31121f3a96c0cc49d0cf55b2f5d6deff19e',
      '0x12bad172b47287a754048f0d294221a499d1690f',
      '0xacad5b2913e21ccc073b80e431fec651cd8231c6',
      '0xfe9925e6ae9c4cd50ae471b90766aaef37ad307e',
      '0x641c6466dae2c0b1f1f4f9c547bc3f54f4744a1d',
      '0x75becd8e400552bac29cbe0534d8c7d6cba49979',
      '0x223ab67272891dd352194be61597042ecf9c272a',
      '0xca9ae47493f763a7166ab8310686b197984964b4',
      '0xB93Fe7906ea4221b3fbe23412D18Ab1B07FE2F71',
      '0x8d25D74E43789079Ef3C6B965c3D22b63A1233aC',
      '0xCD88Cc79342a7cFE78E91FAa173eC87704bDcA9a',
      '0x5091110175318A2A8aF88309D1648c1D84d31B29',
      '0xBBd6e54Af7A5722f42461C6313F37Bd50729F195',
    ],
=======
    oracles: [network.from],
>>>>>>> 6148646a
    frozen: false,
  },
  transferWhitelist: {
    addresses: [],
    registryIds: [],
  },
  validators: {
    groupLockedGoldRequirements: {
      value: '10000000000000000000000', // 10k CELO per validator
      duration: 180 * DAY,
    },
    validatorLockedGoldRequirements: {
      value: '10000000000000000000000', // 10k CELO
      // MUST BE KEPT IN SYNC WITH MEMBERSHIP HISTORY LENGTH
      duration: 60 * DAY,
    },
    validatorScoreParameters: {
      exponent: 10,
      adjustmentSpeed: 0.1,
    },
    // MUST BE KEPT IN SYNC WITH VALIDATOR LOCKED GOLD DURATION
    membershipHistoryLength: 60,
    commissionUpdateDelay: (3 * DAY) / 5, // Approximately 3 days with 5s block times
    maxGroupSize: 5,
    slashingPenaltyResetPeriod: 30 * DAY,

    // Register cLabs groups to contain an initial set of validators to run test networks.
    validatorKeys: [],
    validatorGroupKeys: [],
    attestationKeys: [],
    groupName: 'cLabs',
    commission: 0.1,
    votesRatioOfLastVsFirstGroup: 2.0,
  },
}

const NetworkConfigs = {
  development: {
    downtimeSlasher: {
      slashableDowntime: 60, // epoch length is 100 for unit tests
    },
    election: {
      minElectableValidators: '3',
      maxElectableValidators: '100',
      frozen: false,
    },
    epochRewards: {
      frozen: false,
    },
    exchange: {
      frozen: false,
      minimumReports: 1,
    },
    goldToken: {
      frozen: false,
    },
<<<<<<< HEAD
    // TODO(jcortejoso): Delete this before merging
    governance: {
      skipSetConstitution: true,
      skipTransferOwnership: true,
    },
    governanceApproverMultiSig: {
      signatories: [network.from],
      numRequiredConfirmations: 1,
      numInternalRequiredConfirmations: 1,
    },
=======
>>>>>>> 6148646a
    reserve: {
      initialBalance: 100000000,
      // Add an arbitrary "otherReserveAddress" so that reserve spending can be tested.
      otherAddresses: ['0x7457d5E02197480Db681D3fdF256c7acA21bDc12'],
    },
  },
  testing: {
    downtimeSlasher: {
      slashableDowntime: 6,
    },
    election: {
      minElectableValidators: '1',
      frozen: false,
    },
    epochRewards: {
      frozen: false,
      targetVotingYieldParameters: {
        initial: 0.00016,
        max: 0.0005,
        adjustmentFactor: 0.1,
      },
    },
    exchange: {
      frozen: false,
    },
    goldToken: {
      frozen: false,
    },
    governance: {
      skipSetConstitution: true,
      skipTransferOwnership: true,
    },
    stableToken: {
      frozen: false,
    },
    reserve: {
      initialBalance: 100000000, // CELO
    },
  },
  baklava: {
    downtimeSlasher: {
      slashableDowntime: (8 * HOUR) / 5, // ~8 hours
    },
    election: {
      minElectableValidators: 20,
      frozen: false,
    },
    epochRewards: {
      targetVotingYieldParameters: {
        initial: 0.00016,
      },
      frozen: false,
    },
    exchange: {
      frozen: false,
    },
    goldToken: {
      frozen: false,
    },
    governance: {
      // Set to be able to complete a proposal in about a day, but give everyone a chance to participate.
      dequeueFrequency: 4 * HOUR,
      approvalStageDuration: 4 * HOUR,
      referendumStageDuration: DAY,
      executionStageDuration: WEEK,
      participationBaseline: 1 / 200, // Very low participation requirement given its a testnet.
      concurrentProposals: 3,
      minDeposit: 100, // 100 cGLD
      participationBaselineFloor: 1 / 100,
      participationBaselineUpdateFactor: 1 / 5,
      participationBaselineQuorumFactor: 1,
    },
    governanceApproverMultiSig: {
      // 1/5 multsig
      signatories: [
        '0xb04778c00A8e30F59bFc91DD74853C4f32F34E54', // Google Cloud IAM managed account
        '0x32830A3f65DF98aFCFA18bAd35009Aa51163D606', // Individual signer
        '0x7c593219ad21e172c1fdc6bfdc359699fa428adb', // Individual signer
        '0x31af68f73fb93815b3eB9a6FA76e63113De5f733', // Individual signer
        '0x47fE4b9fFDB9712fC5793B1b5E86d96a4664cf02', // Individual signer
      ],
      numRequiredConfirmations: 1,
      numInternalRequiredConfirmations: 2,
    },
    lockedGold: {
      unlockingPeriod: 6 * HOUR, // 1/12 of the Mainnet period.
    },
    reserve: {
      initialBalance: 100000000, // CELO
      frozenAssetsStartBalance: 80000000, // Matches Mainnet after CGP-6
      frozenAssetsDays: 182, // 3x Mainnet thawing rate
    },
    reserveSpenderMultiSig: {
      // 1/3 multsig
      signatories: [
        '0x62C6a0446BbD7f6260108dD538d88E8b53128a90', // Google Cloud IAM managed account
        '0x49eFFA2ceF5FccA5540f421d6b28e76184cc0fDF', // Individual signer
        '0x4550F1576fAC966Ac8b9F42e1D5D66D3A14dD8D3', // Individual signer
      ],
      numRequiredConfirmations: 1,
      numInternalRequiredConfirmations: 2,
    },
    stableToken: {
      // Don't set an initial gold price before oracles start to report.
      goldPrice: null,
      oracles: [
        '0xd71fea6b92d3f21f659152589223385a7329bb11',
        '0x1e477fc9b6a49a561343cd16b2c541930f5da7d2',
        '0x460b3f8d3c203363bb65b1a18d89d4ffb6b0c981',
        '0x3b522230c454ca9720665d66e6335a72327291e8',
        '0x0AFe167600a5542d10912f4A07DFc4EEe0769672',
        '0x412ebe7859e9aa71ff5ce4038596f6878c359c96',
        '0xbbfe73df8b346b3261b19ac91235888aba36d68c',
        '0x02b1d1bea682fcab4448c0820f5db409cce4f702',
        '0xe90f891710f625f18ecbf1e02efb4fd1ab236a10',
        '0x28c52c722df87ed11c5d7665e585e84aa93d7964',
      ],
      frozen: false,
    },
    validators: {
      groupLockedGoldRequirements: {
        duration: 15 * DAY, // 1/12 of the Mainnet duration.
      },
      validatorLockedGoldRequirements: {
        duration: 5 * DAY, // 1/12 of the Mainnet duration.
      },
      membershipHistoryLength: 15, // Number of epochs in the group lockup period.
      votesRatioOfLastVsFirstGroup: 1.0,
    },
  },
  alfajores: {
    downtimeSlasher: {
      slashableDowntime: (8 * HOUR) / 5, // ~8 hours
    },
    election: {
      minElectableValidators: 5,
      frozen: false,
    },
    epochRewards: {
      targetVotingYieldParameters: {
        initial: 0.00016,
      },
      frozen: false,
    },
    exchange: {
      frozen: false,
      minimumReports: 1,
    },
    goldToken: {
      frozen: false,
    },
    governance: {
      // Set to allow an attentive individual complete a governance proposal in 2 hours.
      dequeueFrequency: 30 * MINUTE,
      approvalStageDuration: 30 * MINUTE,
      referendumStageDuration: HOUR,
      executionStageDuration: DAY,
      participationBaseline: 1 / 200, // Very low participation requirement given its a testnet.
      concurrentProposals: 3,
      minDeposit: 100, // 100 cGLD
      participationBaselineFloor: 1 / 100,
      participationBaselineUpdateFactor: 1 / 5,
      participationBaselineQuorumFactor: 1,
    },
    governanceApproverMultiSig: {
      signatories: [
        '0xCc50EaC48bA71343dC76852FAE1892c6Bd2971DA', // Google Cloud IAM managed account
      ],
      numRequiredConfirmations: 1,
      numInternalRequiredConfirmations: 1,
    },
    lockedGold: {
      unlockingPeriod: 6 * HOUR, // 1/12 of the Mainnet period.
    },
    oracles: {
      // Allow old reports so Oracle does not have to run continuously.
      reportExpiry: 1000 * DAY,
    },
    reserve: {
      initialBalance: 100000000, // CELO
      frozenAssetsStartBalance: 80000000, // Matches Mainnet after CGP-6
      frozenAssetsDays: 182, // 3x Mainnet thawing rate
      otherAddresses: [],
    },
    reserveSpenderMultiSig: {
      signatories: [
        '0x50F5017cED9d69A47C29643bde02E0EB120E039A', // Google Cloud IAM managed account
      ],
      numRequiredConfirmations: 1,
      numInternalRequiredConfirmations: 1,
    },
    stableToken: {
      oracles: [
        // Oracle addresses generated from alfajores mnemonic
        '0x840b32F30e1a3b2E8b9E6C0972eBa0148E22B847',
        '0x3E4DBf92e5f19BE41e1Faa6368779418A610191f',
        '0xdD5Cb02066fde415dda4f04EE53fBb652066afEE',
        '0x473a3be7C2A42452Ed0b521614B3b76BC59D2D1D',
        '0x43c25991F0f037517D174B7E0ffD8c8Ccc471c6B',
        '0x2c82F367e2eD1BA018f23219b0E3FBA60a4424d8',
        '0xedf87d1e6A041cA55F857a01C10fC626C194c524',
        '0x510Bf5D8feBCA69fCfe73d391783be01B3324c69',
        '0xD7C06AfE310baCD786BA2929088298b9e60322ec',
        '0xFc0Ea86dBDFE9CB432BaFDe251Bd2dEba022AFd7',
      ],
      frozen: false,
    },
    validators: {
      groupLockedGoldRequirements: {
        duration: 15 * DAY, // 1/12 of the Mainnet duration.
      },
      validatorLockedGoldRequirements: {
        duration: 5 * DAY, // 1/12 of the Mainnet duration.
      },
      membershipHistoryLength: 15, // Number of epochs in the group lockup period.
      votesRatioOfLastVsFirstGroup: 1.0,
    },
  },
  rc1: {
    downtimeSlasher: {
      slashableDowntime: (8 * HOUR) / 5, // ~8 hours
    },
    election: {
      minElectableValidators: '22',
      maxElectableValidators: '100',
      maxVotesPerAccount: 10,
      electabilityThreshold: 1 / 1000,
      frozen: true,
    },
    epochRewards: {
      frozen: true,
    },
    goldToken: {
      frozen: true,
    },
    governance: {
      queueExpiry: 4 * WEEK,
      dequeueFrequency: DAY, // Change to 1 week once Mainnet activated
      concurrentProposals: 3,
      approvalStageDuration: DAY, // Change to 3 days once Mainnet activated
      referendumStageDuration: 2 * DAY, // Change to 1 week once Mainnet activated
      executionStageDuration: 3 * DAY,
      minDeposit: 100, // 100 cGLD
      participationBaseline: 5 / 100, // Start with low participation requirements, let the protocol adjust
      participationBaselineFloor: 5 / 100,
      participationBaselineUpdateFactor: 1 / 5,
      participationBaselineQuorumFactor: 1,
    },
    governanceApproverMultiSig: {
      // 3/9 multsig, with 5/9 to make multisig changes.
      signatories: [
        '0xBE0c3B35Ec3f759D9A67c4B7c539b0D5b52A4642',
        '0xD6d48412dA0804CF88258bfDf5AaFcBe5FEd7ecC',
        '0xFD74A4b05F12B9aB6020CB202aDE1BBa4Bc99aba',
        '0x114a0f28f20a6cF1AD428C396f78248d0E76724e',
        '0xC631Eb5dE231000f96F4973ca8516d487108b2BF',
        '0xc85639289d4bbb5f90e380a0f4db6b77a2f777bf',
        '0x92AD020Cde6A4e566770C603ae8315a9d7252740',
        '0xba4862643d476acbc13276bd73daca7b27bf567c',
        '0xe5bD469Ad2d2A160604e38ad123828B7754aa23b',
      ],
      numRequiredConfirmations: 3,
      numInternalRequiredConfirmations: 5,
      useMultiSig: true,
    },
    reserveSpenderMultiSig: {
      // 2/2 multsig
      signatories: [
        '0x21E7082D7b0Bc12BF65296CF859E09Fe529d366d',
        '0xbf4D39e774F438B6f8B8d7e56f26Fd2409F6ACF2',
      ],
      numRequiredConfirmations: 2,
      numInternalRequiredConfirmations: 2,
    },
    stableToken: {
      decimals: 18,
      goldPrice: 1,
      tokenName: 'Celo Dollar',
      tokenSymbol: 'cUSD',
      inflationRate: 1,
      inflationPeriod: 1.5 * YEAR,
      initialBalances: {
        addresses: ['0xc471776eA02705004C451959129bF09423B56526'],
        values: ['5000000000000000000000000'],
      },
      oracles: [
        '0x0aee051be85ba9c7c1bc635fb76b52039341ab26',
        '0xd3405621f6cdcd95519a79d37f91c78e7c79cefa',
        '0xe037f31121f3a96c0cc49d0cf55b2f5d6deff19e',
        '0x12bad172b47287a754048f0d294221a499d1690f',
        '0xacad5b2913e21ccc073b80e431fec651cd8231c6',
        '0xfe9925e6ae9c4cd50ae471b90766aaef37ad307e',
        '0x641c6466dae2c0b1f1f4f9c547bc3f54f4744a1d',
        '0x75becd8e400552bac29cbe0534d8c7d6cba49979',
        '0x223ab67272891dd352194be61597042ecf9c272a',
        '0xca9ae47493f763a7166ab8310686b197984964b4',
        '0xB93Fe7906ea4221b3fbe23412D18Ab1B07FE2F71',
        '0x8d25D74E43789079Ef3C6B965c3D22b63A1233aC',
        '0xCD88Cc79342a7cFE78E91FAa173eC87704bDcA9a',
        '0x5091110175318A2A8aF88309D1648c1D84d31B29',
        '0xBBd6e54Af7A5722f42461C6313F37Bd50729F195',
      ],
      frozen: true,
    },
    transferWhitelist: {
      // Whitelist genesis block addresses.
      addresses: [
        '0x11901cf7eEae1E2644995FB2E47Ce46bC7F33246',
        '0xC1cDA18694F5B86cFB80c1B4f8Cc046B0d7E6326',
        '0xa5d40D93b01AfBafec84E20018Aff427628F645E',
        '0x8d485780E84E23437f8F6938D96B964645529127',
        '0x5F857c501b73ddFA804234f1f1418D6f75554076',
        '0xaa9064F57F8d7de4b3e08c35561E21Afd6341390',
        '0x7FA26b50b3e9a2eC8AD1850a4c4FBBF94D806E95',
        '0x08960Ce6b58BE32FBc6aC1489d04364B4f7dC216',
        '0x77B68B2e7091D4F242a8Af89F200Af941433C6d8',
        '0x75Bb69C002C43f5a26a2A620518775795Fd45ecf',
        '0x19992AE48914a178Bf138665CffDD8CD79b99513',
        '0xE23a4c6615669526Ab58E9c37088bee4eD2b2dEE',
        '0xDe22679dCA843B424FD0BBd70A22D5F5a4B94fe4',
        '0x743D80810fe10c5C3346D2940997cC9647035B13',
        '0x8e1c4355307F1A59E7eD4Ae057c51368b9338C38',
        '0x417fe63186C388812e342c85FF87187Dc584C630',
        '0xF5720c180a6Fa14ECcE82FB1bB060A39E93A263c',
        '0xB80d1e7F9CEbe4b5E1B1Acf037d3a44871105041',
        '0xf8ed78A113cD2a34dF451Ba3D540FFAE66829AA0',
        '0x9033ff75af27222c8f36a148800c7331581933F3',
        '0x8A07541C2eF161F4e3f8de7c7894718dA26626B2',
        '0xB2fe7AFe178335CEc3564d7671EEbD7634C626B0',
        '0xc471776eA02705004C451959129bF09423B56526',
        '0xeF283eca68DE87E051D427b4be152A7403110647',
        '0x7cf091C954ed7E9304452d31fd59999505Ddcb7a',
        '0xa5d2944C32a8D7b284fF0b84c20fDcc46937Cf64',
        '0xFC89C17525f08F2Bc9bA8cb77BcF05055B1F7059',
        '0x3Fa7C646599F3174380BD9a7B6efCde90b5d129d',
        '0x989e1a3B344A43911e02cCC609D469fbc15AB1F1',
        '0xAe1d640648009DbE0Aa4485d3BfBB68C37710924',
        '0x1B6C64779F42BA6B54C853Ab70171aCd81b072F7',
      ],
      registryIds: [
        web3.utils.soliditySha3(CeloContractName.Governance),
        web3.utils.soliditySha3(CeloContractName.LockedGold),
        web3.utils.soliditySha3(CeloContractName.Reserve),
      ],
    },
  },
}

NetworkConfigs.baklavastaging = NetworkConfigs.baklava
NetworkConfigs.alfajoresstaging = NetworkConfigs.alfajores
<<<<<<< HEAD
NetworkConfigs.loadtesting = NetworkConfigs.development
NetworkConfigs.loadtesting.gasPriceMinimum = {
  adjustmentSpeed: 0,
  minimumFloor: 100000000,
  targetDensity: 1 / 2,
}
=======
NetworkConfigs.mainnet = NetworkConfigs.rc1
>>>>>>> 6148646a

const linkedLibraries = {
  Proposals: ['Governance', 'GovernanceTest', 'ProposalsTest'],
  AddressLinkedList: ['Validators', 'ValidatorsTest'],
  AddressSortedLinkedList: ['Election', 'ElectionTest'],
  IntegerSortedLinkedList: ['Governance', 'GovernanceTest', 'IntegerSortedLinkedListTest'],
  AddressSortedLinkedListWithMedian: ['SortedOracles', 'AddressSortedLinkedListWithMedianTest'],
  Signatures: [
    'Accounts',
    'Attestations',
    'AttestationsTest',
    'LockedGold',
    'Escrow',
    'MetaTransactionWallet',
  ],
}

const config = lodash.cloneDeep(DefaultConfig)

const migrationOverride = argv.migration_override ? JSON.parse(argv.migration_override) : {}

// TODO(jcortejoso): Now default config is development. Use the `ENV_TYPE` variable to get the config
const networkOverride =
  argv.network && argv.network in NetworkConfigs ? argv.network : `development`

// Use lodash merge to deeply override defaults.
if (networkOverride && NetworkConfigs[networkOverride]) {
  lodash.merge(config, NetworkConfigs[networkOverride])
}
lodash.merge(config, migrationOverride)

module.exports = {
  build_directory: argv.build_directory,
  config,
  linkedLibraries,
}<|MERGE_RESOLUTION|>--- conflicted
+++ resolved
@@ -43,11 +43,7 @@
       patch: 0,
     },
     deploymentBlockGasLimit: 20000000,
-<<<<<<< HEAD
     blockGasLimit: 20000000,
-=======
-    blockGasLimit: 13000000,
->>>>>>> 6148646a
   },
   doubleSigningSlasher: {
     reward: '1000000000000000000000', // 1000 cGLD
@@ -63,10 +59,7 @@
     maxElectableValidators: '100',
     maxVotesPerAccount: 10,
     electabilityThreshold: 1 / 1000,
-<<<<<<< HEAD
     frozen: false,
-=======
->>>>>>> 6148646a
   },
   epochRewards: {
     targetVotingYieldParameters: {
@@ -94,11 +87,7 @@
     spread: 5 / 1000,
     reserveFraction: 1 / 100,
     updateFrequency: 5 * MINUTE,
-<<<<<<< HEAD
-    minimumReports: 5,
-=======
     minimumReports: 1,
->>>>>>> 6148646a
     frozen: false,
   },
   gasPriceMinimum: {
@@ -175,27 +164,7 @@
       addresses: [network.from],
       values: ['5000000000000000000000000'],
     },
-<<<<<<< HEAD
-    oracles: [
-      '0x0aee051be85ba9c7c1bc635fb76b52039341ab26',
-      '0xd3405621f6cdcd95519a79d37f91c78e7c79cefa',
-      '0xe037f31121f3a96c0cc49d0cf55b2f5d6deff19e',
-      '0x12bad172b47287a754048f0d294221a499d1690f',
-      '0xacad5b2913e21ccc073b80e431fec651cd8231c6',
-      '0xfe9925e6ae9c4cd50ae471b90766aaef37ad307e',
-      '0x641c6466dae2c0b1f1f4f9c547bc3f54f4744a1d',
-      '0x75becd8e400552bac29cbe0534d8c7d6cba49979',
-      '0x223ab67272891dd352194be61597042ecf9c272a',
-      '0xca9ae47493f763a7166ab8310686b197984964b4',
-      '0xB93Fe7906ea4221b3fbe23412D18Ab1B07FE2F71',
-      '0x8d25D74E43789079Ef3C6B965c3D22b63A1233aC',
-      '0xCD88Cc79342a7cFE78E91FAa173eC87704bDcA9a',
-      '0x5091110175318A2A8aF88309D1648c1D84d31B29',
-      '0xBBd6e54Af7A5722f42461C6313F37Bd50729F195',
-    ],
-=======
     oracles: [network.from],
->>>>>>> 6148646a
     frozen: false,
   },
   transferWhitelist: {
@@ -252,7 +221,6 @@
     goldToken: {
       frozen: false,
     },
-<<<<<<< HEAD
     // TODO(jcortejoso): Delete this before merging
     governance: {
       skipSetConstitution: true,
@@ -263,8 +231,6 @@
       numRequiredConfirmations: 1,
       numInternalRequiredConfirmations: 1,
     },
-=======
->>>>>>> 6148646a
     reserve: {
       initialBalance: 100000000,
       // Add an arbitrary "otherReserveAddress" so that reserve spending can be tested.
@@ -615,16 +581,13 @@
 
 NetworkConfigs.baklavastaging = NetworkConfigs.baklava
 NetworkConfigs.alfajoresstaging = NetworkConfigs.alfajores
-<<<<<<< HEAD
 NetworkConfigs.loadtesting = NetworkConfigs.development
 NetworkConfigs.loadtesting.gasPriceMinimum = {
   adjustmentSpeed: 0,
   minimumFloor: 100000000,
   targetDensity: 1 / 2,
 }
-=======
 NetworkConfigs.mainnet = NetworkConfigs.rc1
->>>>>>> 6148646a
 
 const linkedLibraries = {
   Proposals: ['Governance', 'GovernanceTest', 'ProposalsTest'],
