import {
  constructMetaTransactionExecutionDigest,
  constructMetaTransactionWithRefundExecutionDigest,
  getDomainDigest,
  getSignatureForMetaTransaction,
  getSignatureForMetaTransactionWithRefund,
} from '@celo/protocol/lib/meta-tx-utils'
import { assertEqualBN, assertLogMatches2, assertRevert } from '@celo/protocol/lib/test-utils'
import { ensureLeading0x, trimLeading0x } from '@celo/utils/lib/address'
import { MetaTransactionWalletContract, MetaTransactionWalletInstance } from 'types'

const MetaTransactionWallet: MetaTransactionWalletContract = artifacts.require(
  'MetaTransactionWallet'
)

contract('MetaTransactionWallet', (accounts: string[]) => {
  let wallet: MetaTransactionWalletInstance
  let initializeRes
  const signer = accounts[1]
  const nonSigner = accounts[2]

  const executeOnSelf = (data: string, value = 0) =>
    // @ts-ignore
    wallet.executeTransaction(wallet.address, value, data, { from: signer })

  beforeEach(async () => {
    wallet = await MetaTransactionWallet.new(true)
    initializeRes = await wallet.initialize(signer)
  })

  describe('#EIP712_EXECUTE_META_TRANSACTION_TYPEHASH()', () => {
    it('should have set the right typehash', async () => {
      const expectedTypehash = web3.utils.soliditySha3(
        'ExecuteMetaTransaction(address destination,uint256 value,bytes data,uint256 nonce)'
      )
      assert.equal(await wallet.EIP712_EXECUTE_META_TRANSACTION_TYPEHASH(), expectedTypehash)
    })
  })

  describe('#EIP712_EXECUTE_META_TRANSACTION_WITH_REFUND_TYPEHASH()', () => {
    it('should have set the right typehash', async () => {
      const expectedTypehash = web3.utils.soliditySha3(
        'ExecuteMetaTransactionWithRefund(address destination,uint256 value,bytes data,uint256 nonce,uint256 maxGasPrice,uint256 gasLimit,uint256 metaGasLimit)'
      )
      assert.equal(
        await wallet.EIP712_EXECUTE_META_TRANSACTION_WITH_REFUND_TYPEHASH(),
        expectedTypehash
      )
    })
  })

  describe('#initialize()', () => {
    it('should have set the owner to itself', async () => {
      assert.equal(await wallet.owner(), wallet.address)
    })

    it('should have set the signer', async () => {
      assert.equal(await wallet.signer(), signer)
    })

    it('should have set the EIP-712 domain separator', async () => {
      assert.equal(await wallet.eip712DomainSeparator(), getDomainDigest(wallet.address))
    })

    it('should emit the SignerSet event', () => {
      assertLogMatches2(initializeRes.logs[0], {
        event: 'SignerSet',
        args: {
          signer,
        },
      })
    })

    it('should emit the EIP712DomainSeparatorSet event', () => {
      assertLogMatches2(initializeRes.logs[1], {
        event: 'EIP712DomainSeparatorSet',
        args: {
          eip712DomainSeparator: getDomainDigest(wallet.address),
        },
      })
    })

    it('should emit the OwnershipTransferred event', () => {
      assertLogMatches2(initializeRes.logs[2], {
        event: 'OwnershipTransferred',
        args: {
          previousOwner: accounts[0],
          newOwner: wallet.address,
        },
      })
    })

    it('should not be callable again', async () => {
      await assertRevert(wallet.initialize(signer))
    })
  })

  describe('fallback function', () => {
    describe('when receiving celo', () => {
      it('emits Deposit event with correct parameters', async () => {
        const value = 100
        // @ts-ignore
        const res = await wallet.send(value)
        assertLogMatches2(res.logs[0], {
          event: 'Deposit',
          args: {
            sender: accounts[0],
            value,
          },
        })
      })
    })

    describe('when receiving 0 value', () => {
      it('does not emit an event', async () => {
        // @ts-ignore
        const res = await wallet.send(0)
        assert.equal(res.logs, 0)
      })
    })
  })

  describe('#setSigner()', () => {
    const newSigner = accounts[3]

    describe('when called by the wallet contract', () => {
      let res
      beforeEach(async () => {
        // @ts-ignore
        const data = wallet.contract.methods.setSigner(newSigner).encodeABI()
        res = await executeOnSelf(data)
      })
      it('should set a new signer', async () => {
        assert.equal(await wallet.signer(), newSigner)
      })
      it('should emit the SignerSet event', async () => {
        assertLogMatches2(res.logs[0], {
          event: 'SignerSet',
          args: {
            signer: newSigner,
          },
        })
      })
    })

    describe('when called by the signer', () => {
      it('should revert', async () => {
        await assertRevert(wallet.setSigner(newSigner, { from: signer }))
      })
    })
  })

  describe('#setGuardian()', () => {
    const guardian = accounts[4]

    describe('when called by the wallet contract', () => {
      let res
      beforeEach(async () => {
        // @ts-ignore
        const data = wallet.contract.methods.setGuardian(guardian).encodeABI()
        res = await executeOnSelf(data)
      })
      it('should set a new guardian', async () => {
        assert.equal(await wallet.guardian(), guardian)
      })
      it('should emit the GuardianSet event', async () => {
        assertLogMatches2(res.logs[0], {
          event: 'GuardianSet',
          args: {
            guardian,
          },
        })
      })
    })

    describe('when not called by the wallet contract', () => {
      it('should revert', async () => {
        await assertRevert(wallet.setGuardian(guardian, { from: nonSigner }))
      })
    })
  })

  describe('#recoverWallet()', () => {
    const newSigner = accounts[3]
    const guardian = accounts[4]
    const nonGuardian = accounts[5]

    describe('When the guardian is set', async () => {
      let res
      beforeEach(async () => {
        // @ts-ignore
        const data = wallet.contract.methods.setGuardian(guardian).encodeABI()
        await executeOnSelf(data)
      })

      it('guardian should be able to recover wallet and update signer', async () => {
        assert.notEqual(await wallet.signer(), newSigner)
        res = await wallet.recoverWallet(newSigner, { from: guardian })
        assert.equal(await wallet.signer(), newSigner)
      })

      it('should emit the SignerSet event', async () => {
        assertLogMatches2(res.logs[1], {
          event: 'WalletRecovered',
          args: {
            newSigner,
          },
        })
      })

      it('non guardian should not be able to recover wallet', async () => {
        await assertRevert(wallet.recoverWallet(newSigner, { from: nonGuardian }))
      })
    })

    describe('when the guardian is not set', () => {
      it('should not be able to recover wallet', async () => {
        await assertRevert(wallet.recoverWallet(newSigner, { from: guardian }))
      })
    })
  })

  describe('#executeTransaction()', () => {
    describe('when the destination is a contract', () => {
      let res: any
      let data: string
      let destination: string
      const value = 0
      beforeEach(async () => {
        destination = wallet.address
        // @ts-ignore
        data = wallet.contract.methods.setSigner(nonSigner).encodeABI()
      })

      describe('when the caller is the signer', () => {
        beforeEach(async () => {
          res = await wallet.executeTransaction(destination, value, data, { from: signer })
        })

        it('should execute the transaction', async () => {
          assert.equal(await wallet.signer(), nonSigner)
        })

        it('should not increment the nonce', async () => {
          assertEqualBN(await wallet.nonce(), 0)
        })

        it('should emit the TransactionExecution event', () => {
          assertLogMatches2(res.logs[1], {
            event: 'TransactionExecution',
            args: {
              destination,
              value,
              data,
              returnData: null,
            },
          })
        })
      })

      describe('when the caller is not the signer', () => {
        it('should revert', async () => {
          await assertRevert(
            wallet.executeTransaction(destination, value, data, { from: nonSigner })
          )
        })
      })
    })

    describe('when the destination is not a contract', () => {
      const value = 100
      const destination = web3.utils.toChecksumAddress(web3.utils.randomHex(20))
      describe('when the caller is the signer', () => {
        describe('when data is empty', () => {
          let res: any
          const data = '0x'
          beforeEach(async () => {
            await web3.eth.sendTransaction({ from: accounts[0], to: wallet.address, value })
            // @ts-ignore
            res = await wallet.executeTransaction(destination, value, data, { from: signer })
          })

          it('should execute the transaction', async () => {
            assert.equal(await web3.eth.getBalance(destination), value)
          })

          it('should not increment the nonce', async () => {
            assertEqualBN(await wallet.nonce(), 0)
          })

          it('should emit the TransactionExecution event', () => {
            assertLogMatches2(res.logs[0], {
              event: 'TransactionExecution',
              args: {
                destination,
                value,
                data: null,
                returnData: null,
              },
            })
          })
        })

        describe('when data is not empty', () => {
          it('should revert', async () => {
            await assertRevert(
              wallet.executeTransaction(destination, value, '0x1234', { from: signer })
            )
          })
        })
      })
    })
  })

  describe('#executeTransactions()', () => {
    describe('when the transactions are a mix of contract and non-contract calls', () => {
      const value = 100
      let transactions: any[]
      beforeEach(async () => {
        transactions = [
          // CELO transfer
          {
            destination: web3.utils.toChecksumAddress(web3.utils.randomHex(20)),
            value,
            data: '0x',
          },

          // No-op transfer ownership
          {
            destination: wallet.address,
            value: 0,
            // @ts-ignore
            data: wallet.contract.methods.transferOwnership(wallet.address).encodeABI(),
          },

          // CELO transfer
          {
            destination: web3.utils.toChecksumAddress(web3.utils.randomHex(20)),
            value,
            data: '0x',
          },

          // view signer (to test return values)
          {
            destination: wallet.address,
            value: 0,
            // @ts-ignore
            data: wallet.contract.methods.signer().encodeABI(),
          },

          // view isOwner (to test return values)
          {
            destination: wallet.address,
            value: 0,
            // @ts-ignore
            data: wallet.contract.methods.isOwner().encodeABI(),
          },

          // Change signer
          {
            destination: wallet.address,
            value: 0,
            // @ts-ignore
            data: wallet.contract.methods.setSigner(nonSigner).encodeABI(),
          },
        ]

        await web3.eth.sendTransaction({
          from: accounts[0],
          to: wallet.address,
          value: value * 2,
        })
      })

      describe('when the caller is the signer', () => {
        describe('when the transactions are executed directly', () => {
          describe('', () => {
            beforeEach(async () => {
              await wallet.executeTransactions(
                transactions.map((t) => t.destination),
                transactions.map((t) => t.value),
                ensureLeading0x(transactions.map((t) => trimLeading0x(t.data)).join('')),
                transactions.map((t) => trimLeading0x(t.data).length / 2),
                { from: signer }
              )
            })

            it('should execute the transactions', async () => {
              assert.equal(await web3.eth.getBalance(transactions[0].destination), value)
              assert.equal(await web3.eth.getBalance(transactions[2].destination), value)
              assert.equal(await wallet.signer(), nonSigner)
            })

            it('should not increment the nonce', async () => {
              assertEqualBN(await wallet.nonce(), 0)
            })
          })

          it('returns the proper values', async () => {
            const boolTrueReturned: string = '01'
            const signerAddrReturned: string = trimLeading0x(signer).toLowerCase()
            const viewSignerTxIndex: number = 3
            const isOwnerTxIndex: number = 4

            const returnValues = await wallet.executeTransactions.call(
              transactions.map((t) => t.destination),
              transactions.map((t) => t.value),
              ensureLeading0x(transactions.map((t) => trimLeading0x(t.data)).join('')),
              transactions.map((t) => trimLeading0x(t.data).length / 2),
              { from: signer }
            )

            assert.equal(
              returnValues[0],
              // return values are padded to have a length of 32 bytes
              `0x${signerAddrReturned.padStart(64, '0')}${boolTrueReturned.padStart(64, '0')}`
            )
            for (const i of returnValues[1].keys()) {
              if (i === viewSignerTxIndex || i === isOwnerTxIndex) {
                assert.equal(web3.utils.hexToNumber(returnValues[1][i]), 32)
              } else {
                assert.equal(web3.utils.hexToNumber(returnValues[1][i]), 0)
              }
            }
          })
        })

        describe('when the data parameter has extra bytes appended', () => {
          it('reverts', async () => {
            await assertRevert(
              wallet.executeTransactions(
                transactions.map((t) => t.destination),
                transactions.map((t) => t.value),
                ensureLeading0x(transactions.map((t) => trimLeading0x(t.data)).join('deadbeef')),
                transactions.map((t) => trimLeading0x(t.data).length / 2),
                { from: signer }
              )
            )
          })
        })

        describe('when dataLengths has erroneous lengths', () => {
          it('reverts', async () => {
            await assertRevert(
              wallet.executeTransactions(
                transactions.map((t) => t.destination),
                transactions.map((t) => t.value),
                ensureLeading0x(transactions.map((t) => trimLeading0x(t.data)).join('deadbeef')),
                transactions.map((t) => trimLeading0x(t.data).length), // invalid lengths without /2
                { from: signer }
              )
            )
          })
        })

        describe('when the transactions are executed as a meta-transaction', () => {
          beforeEach(async () => {
            // @ts-ignore
            const data = wallet.contract.methods
              .executeTransactions(
                transactions.map((t) => t.destination),
                transactions.map((t) => t.value),
                ensureLeading0x(transactions.map((t) => trimLeading0x(t.data)).join('')),
                transactions.map((t) => trimLeading0x(t.data).length / 2)
              )
              .encodeABI()
            const { v, r, s } = await getSignatureForMetaTransaction(signer, wallet.address, {
              destination: wallet.address,
              value: 0,
              data,
              nonce: 0,
            })
            await wallet.executeMetaTransaction(wallet.address, 0, data, v, r, s, {
              from: signer,
            })
          })

          it('should execute the transactions', async () => {
            assert.equal(await web3.eth.getBalance(transactions[0].destination), value)
            assert.equal(await web3.eth.getBalance(transactions[2].destination), value)
            assert.equal(await wallet.signer(), nonSigner)
          })

          it('should increment the nonce', async () => {
            assertEqualBN(await wallet.nonce(), 1)
          })
        })
      })
    })
  })

  describe('#getMetaTransactionDigest', () => {
    it('creates the digest as expected', async () => {
      const value = 100
      const destination = web3.utils.toChecksumAddress(web3.utils.randomHex(20))
      const data = '0x'
      const nonce = 0

      const digest = constructMetaTransactionExecutionDigest(wallet.address, {
        value,
        destination,
        data,
        nonce,
      })

      assert.equal(await wallet.getMetaTransactionDigest(destination, value, data, nonce), digest)
    })
  })

<<<<<<< HEAD
  // describe('#executeMetaTransaction()', () => {
  //   const value = 100
  //   const destination = web3.utils.toChecksumAddress(web3.utils.randomHex(20))
  //   const data = '0x'
  //   let submitter
  //   let nonce
  //   let transferSigner

  //   const doTransfer = async () => {
  //     const { v, r, s } = await getSignatureForMetaTransaction(transferSigner, wallet.address, {
  //       value,
  //       destination,
  //       data,
  //       nonce,
  //     })

  //     return wallet.executeMetaTransaction(destination, value, data, v, r, s, {
  //       from: submitter,
  //     })
  //   }

  //   beforeEach(async () => {
  //     // Transfer some funds to the wallet
  //     await web3.eth.sendTransaction({ from: accounts[0], to: wallet.address, value })
  //   })

  //   describe('when submitted by a non-signer', () => {
  //     beforeEach(() => {
  //       submitter = nonSigner
  //     })

  //     describe('when the nonce is valid', () => {
  //       beforeEach(() => {
  //         nonce = 0
  //       })

  //       let res: any
  //       describe('when signed by the signer', () => {
  //         beforeEach(async () => {
  //           transferSigner = signer
  //           res = await doTransfer()
  //         })

  //         it('should execute the transaction', async () => {
  //           assert.equal(await web3.eth.getBalance(destination), value)
  //         })

  //         it('should increment the nonce', async () => {
  //           assertEqualBN(await wallet.nonce(), 1)
  //         })

  //         it('should emit the MetaTransactionExecution event', () => {
  //           assertLogMatches2(res.logs[0], {
  //             event: 'MetaTransactionExecution',
  //             args: {
  //               destination,
  //               value,
  //               data: null,
  //               nonce: 0,
  //               returnData: null,
  //             },
  //           })
  //         })
  //       })

  //       describe('when signed by a non-signer', () => {
  //         it('should revert', async () => {
  //           transferSigner = nonSigner
  //           await assertRevert(doTransfer())
  //         })
  //       })
  //     })

  //     describe('when the nonce is invalid', () => {
  //       beforeEach(() => {
  //         nonce = 1
  //       })
  //       describe('when signed by the signer', () => {
  //         beforeEach(() => {
  //           transferSigner = signer
  //         })
  //         it('should revert', async () => {
  //           await assertRevert(doTransfer())
  //         })
  //       })
  //     })
  //   })
  // })

  describe('#executeMetaTransactionWithRefund()', () => {
=======
  describe('#getMetaTransactionWithRefundDigest', () => {
    it('creates the digest as expected', async () => {
      const value = 100
      const destination = web3.utils.toChecksumAddress(web3.utils.randomHex(20))
      const data = '0x'
      const nonce = 0
      const maxGasPrice = 5
      const gasLimit = 100
      const metaGasLimit = 10

      const digest = constructMetaTransactionWithRefundExecutionDigest(wallet.address, {
        value,
        destination,
        data,
        nonce,
        maxGasPrice,
        gasLimit,
        metaGasLimit,
      })

      assert.equal(
        await wallet.getMetaTransactionWithRefundDigest(
          destination,
          value,
          data,
          nonce,
          maxGasPrice,
          gasLimit,
          metaGasLimit
        ),
        digest
      )
    })
  })

  describe('#executeMetaTransaction()', () => {
>>>>>>> e4e20752
    const value = 100
    const destination = web3.utils.toChecksumAddress(web3.utils.randomHex(20))
    const data = '0x'
    const maxGasPrice = 5
    const gasLimit = 100
    const metaGasLimit = 10
    let submitter
    let submitterBalance
    let nonce
    let transferSigner

    const doTransfer = async () => {
      //This function is defined in '@celo/protocol/lib/meta-tx-utils', need to be able to pass in refund params
      const { v, r, s } = await getSignatureForMetaTransaction(transferSigner, wallet.address, {
        value,
        destination,
        data,
        maxGasPrice,
        gasLimit,
        metaGasLimit,
        nonce,
      })

      return wallet.executeMetaTransaction(destination, value, data, v, r, s, {
        from: submitter,
      })
    }

    beforeEach(async () => {
      // Transfer some funds to the wallet
      await web3.eth.sendTransaction({ from: accounts[0], to: wallet.address, value })
    })

    describe('when submitted by a non-signer', () => {
      beforeEach(() => {
        submitter = nonSigner
      })

      describe('when the nonce is valid', () => {
        beforeEach(() => {
          nonce = 0
        })

        let res: any
        describe('when signed by the signer', () => {
          beforeEach(async () => {
            transferSigner = signer
            submitterBalance = await web3.eth.getBalance(submitter)
            res = await doTransfer()
          })

          it('should execute the transaction', async () => {
            assert.equal(await web3.eth.getBalance(destination), value)
          })

          it('should refund sender', async () => {
            //maybe check a range since it won't be exact, like within 1%
            assert.equal(await web3.eth.getBalance(submitter), submitterBalance)
          })

          it('should increment the nonce', async () => {
            assertEqualBN(await wallet.nonce(), 1)
          })

          it('should emit the MetaTransactionWithRefundExecution event', () => {
            assertLogMatches2(res.logs[0], {
              event: 'MetaTransactionWithRefundExecution',
              args: {
                destination,
                value,
                data: null,
                nonce: 0,
                maxGasPrice,
                metaGasLimit,
                returnData: null,
              },
            })
          })
        })

        describe('when signed by a non-signer', () => {
          it('should revert', async () => {
            transferSigner = nonSigner
            await assertRevert(doTransfer())
          })
        })
      })

      describe('when the nonce is invalid', () => {
        beforeEach(() => {
          nonce = 1
        })
        describe('when signed by the signer', () => {
          beforeEach(() => {
            transferSigner = signer
          })
          it('should revert', async () => {
            await assertRevert(doTransfer())
          })
        })
      })
    })
  })

  describe.only('#executeMetaTransactionWithRefund()', () => {
    const value = 0
    const destination = web3.utils.toChecksumAddress(web3.utils.randomHex(20))
    const data = '0x'
    const maxGasPrice = 5
    const gasLimit = 1000000000000
    const metaGasLimit = 100000
    let submitter
    let submitterBalance
    let nonce
    let transferSigner

    const doTransfer = async () => {
      //This function is defined in '@celo/protocol/lib/meta-tx-utils', need to be able to pass in refund params
      const { v, r, s } = await getSignatureForMetaTransactionWithRefund(
        transferSigner,
        wallet.address,
        {
          destination,
          value,
          data,
          nonce,
          maxGasPrice,
          gasLimit,
          metaGasLimit,
        }
      )

      return wallet.executeMetaTransactionWithRefund(
        destination,
        value,
        data,
        maxGasPrice,
        gasLimit,
        metaGasLimit,
        v,
        r,
        s,
        {
          from: submitter,
        }
      )
    }

    beforeEach(async () => {
      // Transfer some funds to the wallet
      await web3.eth.sendTransaction({ from: accounts[0], to: wallet.address, value })
    })

    describe('when submitted by a non-signer', () => {
      beforeEach(() => {
        submitter = nonSigner
      })

      describe('when the nonce is valid', () => {
        beforeEach(() => {
          nonce = 0
        })

        let res: any
        describe('when signed by the signer', () => {
          beforeEach(async () => {
            transferSigner = signer
          })

          describe('re-entrancy attempt', () => {
            it('should revert on re-entrancy attempt', async () => {
              const { v: _v, r: _r, s: _s } = await getSignatureForMetaTransactionWithRefund(
                transferSigner,
                wallet.address,
                {
                  destination: wallet.address,
                  value,
                  data,
                  nonce,
                  maxGasPrice,
                  gasLimit,
                  metaGasLimit,
                }
              )

              // @ts-ignore
              let innerData = wallet.contract.methods
                .executeMetaTransactionWithRefund(
                  wallet.address,
                  value,
                  data,
                  maxGasPrice,
                  gasLimit,
                  metaGasLimit,
                  _v,
                  _r,
                  _s
                )
                .encodeABI()

              const { v, r, s } = await getSignatureForMetaTransactionWithRefund(
                transferSigner,
                wallet.address,
                {
                  destination: wallet.address,
                  value,
                  data: innerData,
                  nonce,
                  maxGasPrice,
                  gasLimit,
                  metaGasLimit,
                }
              )

              let res = await wallet.executeMetaTransactionWithRefund(
                wallet.address,
                value,
                innerData,
                maxGasPrice,
                gasLimit,
                metaGasLimit,
                v,
                r,
                s,
                {
                  from: submitter,
                }
              )

              console.log(res)
            })
          })

          describe('when not a re-entrancy attempt', () => {
            beforeEach(async () => {
              submitterBalance = await web3.eth.getBalance(submitter)
              console.log(submitterBalance)
              res = await doTransfer()
            })

            it('should execute the transaction', async () => {
              assert.equal(await web3.eth.getBalance(destination), value)
            })

            it('should refund sender', async () => {
              //maybe check a range since it won't be exact, like within 1%
              console.log(res)
              console.log(await web3.eth.getBalance(submitter))
              //assert.equal(await web3.eth.getBalance(submitter), submitterBalance)
            })

            it('should increment the nonce', async () => {
              assertEqualBN(await wallet.nonce(), 1)
            })

            it('should emit the MetaTransactionWithRefundExecution event', () => {
              assertLogMatches2(res.logs[0], {
                event: 'MetaTransactionWithRefundExecution',
                args: {
                  destination,
                  value,
                  data: null,
                  nonce: 0,
                  maxGasPrice,
                  gasLimit,
                  metaGasLimit,
                  returnData: null,
                  success: true,
                },
              })
            })
          })
        })

        describe('when signed by a non-signer', () => {
          it('should revert', async () => {
            transferSigner = nonSigner
            await assertRevert(doTransfer())
          })
        })
      })

      describe('when the nonce is invalid', () => {
        beforeEach(() => {
          nonce = 1
        })
        describe('when signed by the signer', () => {
          beforeEach(() => {
            transferSigner = signer
          })
          it('should revert', async () => {
            await assertRevert(doTransfer())
          })
        })
      })
    })
  })
})<|MERGE_RESOLUTION|>--- conflicted
+++ resolved
@@ -507,98 +507,6 @@
     })
   })
 
-<<<<<<< HEAD
-  // describe('#executeMetaTransaction()', () => {
-  //   const value = 100
-  //   const destination = web3.utils.toChecksumAddress(web3.utils.randomHex(20))
-  //   const data = '0x'
-  //   let submitter
-  //   let nonce
-  //   let transferSigner
-
-  //   const doTransfer = async () => {
-  //     const { v, r, s } = await getSignatureForMetaTransaction(transferSigner, wallet.address, {
-  //       value,
-  //       destination,
-  //       data,
-  //       nonce,
-  //     })
-
-  //     return wallet.executeMetaTransaction(destination, value, data, v, r, s, {
-  //       from: submitter,
-  //     })
-  //   }
-
-  //   beforeEach(async () => {
-  //     // Transfer some funds to the wallet
-  //     await web3.eth.sendTransaction({ from: accounts[0], to: wallet.address, value })
-  //   })
-
-  //   describe('when submitted by a non-signer', () => {
-  //     beforeEach(() => {
-  //       submitter = nonSigner
-  //     })
-
-  //     describe('when the nonce is valid', () => {
-  //       beforeEach(() => {
-  //         nonce = 0
-  //       })
-
-  //       let res: any
-  //       describe('when signed by the signer', () => {
-  //         beforeEach(async () => {
-  //           transferSigner = signer
-  //           res = await doTransfer()
-  //         })
-
-  //         it('should execute the transaction', async () => {
-  //           assert.equal(await web3.eth.getBalance(destination), value)
-  //         })
-
-  //         it('should increment the nonce', async () => {
-  //           assertEqualBN(await wallet.nonce(), 1)
-  //         })
-
-  //         it('should emit the MetaTransactionExecution event', () => {
-  //           assertLogMatches2(res.logs[0], {
-  //             event: 'MetaTransactionExecution',
-  //             args: {
-  //               destination,
-  //               value,
-  //               data: null,
-  //               nonce: 0,
-  //               returnData: null,
-  //             },
-  //           })
-  //         })
-  //       })
-
-  //       describe('when signed by a non-signer', () => {
-  //         it('should revert', async () => {
-  //           transferSigner = nonSigner
-  //           await assertRevert(doTransfer())
-  //         })
-  //       })
-  //     })
-
-  //     describe('when the nonce is invalid', () => {
-  //       beforeEach(() => {
-  //         nonce = 1
-  //       })
-  //       describe('when signed by the signer', () => {
-  //         beforeEach(() => {
-  //           transferSigner = signer
-  //         })
-  //         it('should revert', async () => {
-  //           await assertRevert(doTransfer())
-  //         })
-  //       })
-  //     })
-  //   })
-  // })
-
-  describe('#executeMetaTransactionWithRefund()', () => {
-=======
   describe('#getMetaTransactionWithRefundDigest', () => {
     it('creates the digest as expected', async () => {
       const value = 100
@@ -635,7 +543,6 @@
   })
 
   describe('#executeMetaTransaction()', () => {
->>>>>>> e4e20752
     const value = 100
     const destination = web3.utils.toChecksumAddress(web3.utils.randomHex(20))
     const data = '0x'
