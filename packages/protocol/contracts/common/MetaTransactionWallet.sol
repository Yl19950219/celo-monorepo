pragma solidity ^0.5.13;
import "openzeppelin-solidity/contracts/math/SafeMath.sol";
import "openzeppelin-solidity/contracts/ownership/Ownable.sol";
import "solidity-bytes-utils/contracts/BytesLib.sol";

import "./interfaces/ICeloVersionedContract.sol";
import "./interfaces/IMetaTransactionWallet.sol";
import "./ExternalCall.sol";
import "./Initializable.sol";
import "./Signatures.sol";

contract MetaTransactionWallet is
  IMetaTransactionWallet,
  ICeloVersionedContract,
  Initializable,
  Ownable
{
  using SafeMath for uint256;
  using BytesLib for bytes;

  bytes32 public eip712DomainSeparator;
  // The EIP712 typehash for ExecuteMetaTransaction, i.e. keccak256(
  // "ExecuteMetaTransaction(address destination,uint256 value,bytes data,uint256 nonce)");
  bytes32 public constant EIP712_EXECUTE_META_TRANSACTION_TYPEHASH = (
    0x509c6e92324b7214543573524d0bb493d654d3410fa4f4937b3d2f4a903edd33
  );

  // The EIP712 typehash for ExecuteMetaTransactionWithRefund, i.e. keccak256(
  // "ExecuteMetaTransactionWithRefund(address destination,uint256 value,bytes data,uint256 nonce,uint256 maxGasPrice,uint256 gasLimit,uint256 metaGasLimit)");
  bytes32 public constant EIP712_EXECUTE_META_TRANSACTION_WITH_REFUND_TYPEHASH = (
    0x95707181981ad9f01682078772d0bad84382576ec52b2bd02cc6ad296a5a5fde
  );

  uint256 public nonce;
  address public signer;
  address public guardian;

  event SignerSet(address indexed signer);
  event GuardianSet(address indexed guardian);
  event WalletRecovered(address indexed newSigner);
  event EIP712DomainSeparatorSet(bytes32 eip712DomainSeparator);
  event Deposit(address indexed sender, uint256 value);
<<<<<<< HEAD
  event FailedMetaTransaction(string error);
=======
  event DebugNumber(uint256 number, string message);
  event DebugAddress(address indexed dAddress, string message);
  event DebugBytes32(bytes32 value);
  event DebugString(string message);
>>>>>>> e4e20752

  event TransactionExecution(
    address indexed destination,
    uint256 value,
    bytes data,
    bytes returnData
  );

  event MetaTransactionExecution(
    address indexed destination,
    uint256 value,
    bytes data,
    uint256 indexed nonce,
    bytes returnData
  );

  event MetaTransactionWithRefundExecution(
    address indexed destination,
    uint256 value,
    bytes data,
    uint256 indexed nonce,
    uint256 maxGasPrice,
    uint256 gasLimit,
    uint256 metaGasLimit,
    bytes returnData,
    bool success
  );

  event RefundBalanceCheckFailed(address destination, uint256 value, uint256 walletBalance);

  // onlyGuardian functions can only be called when the guardian is not the zero address and
  // the caller is the guardian.
  modifier onlyGuardian() {
    // Note that if the guardian is not set (e.g. its address 0), this require statement will fail.
    require(guardian == msg.sender, "Caller is not the guardian");
    _;
  }

  /**
   * @notice Sets initialized == true on implementation contracts
   * @param test Set to true to skip implementation initialization
   */
  constructor(bool test) public Initializable(test) {}

  /**
   * @dev Fallback function allows to deposit ether.
   */
  function() external payable {
    if (msg.value > 0) emit Deposit(msg.sender, msg.value);
  }

  /**
   * @notice Returns the storage, major, minor, and patch version of the contract.
   * @return The storage, major, minor, and patch version of the contract.
   */
  function getVersionNumber() external pure returns (uint256, uint256, uint256, uint256) {
    return (1, 1, 1, 1);
  }

  /**
   * @notice Used in place of the constructor to allow the contract to be upgradable via proxy.
   * @param _signer The address authorized to execute transactions via this wallet.
   */
  function initialize(address _signer) external initializer {
    _setSigner(_signer);
    setEip712DomainSeparator();
    // MetaTransactionWallet owns itself, which necessitates that all onlyOwner functions
    // be called via executeTransaction or executeMetaTransaction.
    // If the signer was the owner, onlyOwner functions would not be callable via
    // meta-transactions.
    _transferOwnership(address(this));
  }

  /**
   * @notice Transfers control of the wallet to a new signer.
   * @param _signer The address authorized to execute transactions via this wallet.
   */
  function setSigner(address _signer) external onlyOwner {
    _setSigner(_signer);
  }

  /**
   * @notice Sets the wallet's guardian address.
   * @param _guardian The address authorized to change the wallet's signer
   */
  function setGuardian(address _guardian) external onlyOwner {
    guardian = _guardian;
    emit GuardianSet(guardian);
  }

  /**
   * @notice Changes the wallet's signer
   * @param newSigner The new signer address
   */
  function recoverWallet(address newSigner) external onlyGuardian {
    _setSigner(newSigner);
    emit WalletRecovered(newSigner);
  }

  /**
   * @notice Sets the EIP-712 domain separator.
   * @dev Should be called every time the wallet is upgraded to a new version.
   */
  function setEip712DomainSeparator() public {
    uint256 id;
    assembly {
      id := chainid
    }
    // Note: `version` is the storage.major part of this contract's version (an
    // increase to either of these could mean backwards incompatibilities).
    eip712DomainSeparator = keccak256(
      abi.encode(
        keccak256(
          "EIP712Domain(string name,string version,uint256 chainId,address verifyingContract)"
        ),
        keccak256(bytes("MetaTransactionWallet")),
        keccak256("1.1"),
        id,
        address(this)
      )
    );
    emit EIP712DomainSeparatorSet(eip712DomainSeparator);
  }

  /**
   * @notice Returns the struct hash of the MetaTransaction
   * @param destination The address to which the meta-transaction is to be sent.
   * @param value The CELO value to be sent with the meta-transaction.
   * @param data The data to be sent with the meta-transaction.
   * @param _nonce The nonce for this meta-transaction local to this wallet.
   * @return The digest of the provided meta-transaction.
   */
  function _getMetaTransactionStructHash(
    address destination,
    uint256 value,
    bytes memory data,
    uint256 _nonce
  ) internal view returns (bytes32) {
    return
      keccak256(
        abi.encode(
          EIP712_EXECUTE_META_TRANSACTION_TYPEHASH,
          destination,
          value,
          keccak256(data),
          _nonce
        )
      );
  }

  /**
   * @notice Returns the struct hash of the refundable meta-transaction
   * @param destination The address to which the meta-transaction is to be sent.
   * @param value The CELO value to be sent with the meta-transaction.
   * @param data The data to be sent with the meta-transaction.
   * @param _nonce The nonce for this meta-transaction local to this wallet.
   * @param maxGasPrice The maximum gas price the user is willing to pay.
   * @param metaGasLimit The gas limit for just the meta-transaction.
   * @return The digest of the provided meta-transaction.
   */
  function _getMetaTransactionWithRefundStructHash(
    address destination,
    uint256 value,
    bytes memory data,
    uint256 _nonce,
    uint256 maxGasPrice,
    uint256 gasLimit,
    uint256 metaGasLimit
  ) internal view returns (bytes32) {
    return
      keccak256(
        abi.encode(
          EIP712_EXECUTE_META_TRANSACTION_WITH_REFUND_TYPEHASH,
          destination,
          value,
          keccak256(data),
          _nonce,
          maxGasPrice,
          gasLimit,
          metaGasLimit
        )
      );
  }

  /**
   * @notice Returns the digest of the provided meta-transaction, to be signed by `sender`.
   * @param destination The address to which the meta-transaction is to be sent.
   * @param value The CELO value to be sent with the meta-transaction.
   * @param data The data to be sent with the meta-transaction.
   * @param _nonce The nonce for this meta-transaction local to this wallet.
   * @return The digest of the provided meta-transaction.
   */
  function getMetaTransactionDigest(
    address destination,
    uint256 value,
    bytes calldata data,
    uint256 _nonce
  ) external view returns (bytes32) {
    bytes32 structHash = _getMetaTransactionStructHash(destination, value, data, _nonce);
    return Signatures.toEthSignedTypedDataHash(eip712DomainSeparator, structHash);
  }

  /**
   * @notice Returns the digest of the provided meta-transaction, to be signed by `sender`.
   * @param destination The address to which the meta-transaction is to be sent.
   * @param value The CELO value to be sent with the meta-transaction.
   * @param data The data to be sent with the meta-transaction.
   * @param _nonce The nonce for this meta-transaction local to this wallet.
   * @param maxGasPrice The maximum gas price the user is willing to pay.
   * @param metaGasLimit The gas limit for just the meta-transaction.
   * @return The digest of the provided meta-transaction.
   */
  function getMetaTransactionWithRefundDigest(
    address destination,
    uint256 value,
    bytes calldata data,
    uint256 _nonce,
    uint256 maxGasPrice,
    uint256 gasLimit,
    uint256 metaGasLimit
  ) external view returns (bytes32) {
    bytes32 structHash = _getMetaTransactionWithRefundStructHash(
      destination,
      value,
      data,
      _nonce,
      maxGasPrice,
      gasLimit,
      metaGasLimit
    );
    return Signatures.toEthSignedTypedDataHash(eip712DomainSeparator, structHash);
  }

  /**
   * @notice Returns the address that signed the provided meta-transaction.
   * @param destination The address to which the meta-transaction is to be sent.
   * @param value The CELO value to be sent with the meta-transaction.
   * @param data The data to be sent with the meta-transaction.
   * @param _nonce The nonce for this meta-transaction local to this wallet.
   * @param v The recovery id of the ECDSA signature of the meta-transaction.
   * @param r Output value r of the ECDSA signature.
   * @param s Output value s of the ECDSA signature.
   * @return The address that signed the provided meta-transaction.
   */
  function getMetaTransactionSigner(
    address destination,
    uint256 value,
    bytes memory data,
    uint256 _nonce,
    uint8 v,
    bytes32 r,
    bytes32 s
  ) public view returns (address) {
    bytes32 structHash = _getMetaTransactionStructHash(destination, value, data, _nonce);
    return Signatures.getSignerOfTypedDataHash(eip712DomainSeparator, structHash, v, r, s);
  }

  /**
   * @notice Returns the address that signed the provided refundable meta-transaction.
   * @param destination The address to which the meta-transaction is to be sent.
   * @param value The CELO value to be sent with the meta-transaction.
   * @param data The data to be sent with the meta-transaction.
   * @param _nonce The nonce for this meta-transaction local to this wallet.
   * @param maxGasPrice The maximum gas price the user is willing to pay.
   * @param metaGasLimit The gas limit for just the meta-transaction.
   * @param v The recovery id of the ECDSA signature of the meta-transaction.
   * @param r Output value r of the ECDSA signature.
   * @param s Output value s of the ECDSA signature.
   * @return The address that signed the provided meta-transaction.
   */
  function getMetaTransactionWithRefundSigner(
    address destination,
    uint256 value,
    bytes memory data,
    uint256 _nonce,
    uint256 maxGasPrice,
    uint256 gasLimit,
    uint256 metaGasLimit,
    uint8 v,
    bytes32 r,
    bytes32 s
  ) public view returns (address) {
    bytes32 structHash = _getMetaTransactionWithRefundStructHash(
      destination,
      value,
      data,
      _nonce,
      maxGasPrice,
      gasLimit,
      metaGasLimit
    );
    return Signatures.getSignerOfTypedDataHash(eip712DomainSeparator, structHash, v, r, s);
  }

  /**
   * @notice Executes a meta-transaction on behalf of the signer.
   * @param destination The address to which the meta-transaction is to be sent.
   * @param value The CELO value to be sent with the meta-transaction.
   * @param data The data to be sent with the meta-transaction.
   * @param v The recovery id of the ECDSA signature of the meta-transaction.
   * @param r Output value r of the ECDSA signature.
   * @param s Output value s of the ECDSA signature.
   * @return The return value of the meta-transaction execution.
   */
  function executeMetaTransaction(
    address destination,
    uint256 value,
    bytes calldata data,
    uint8 v,
    bytes32 r,
    bytes32 s
  ) external returns (bytes memory) {
    address _signer = getMetaTransactionSigner(destination, value, data, nonce, v, r, s);
    require(_signer == signer, "Invalid meta-transaction signer");
    nonce = nonce.add(1);
    bytes memory returnData = ExternalCall.execute(destination, value, data);
    emit MetaTransactionExecution(destination, value, data, nonce.sub(1), returnData);
    return returnData;
  }

<<<<<<< HEAD
  /**
  * relayer? TODO determine if we can predict this request (question for komenci folks)
  * gatewayFee / gateWayFeeRecipient? (TODO: ask Contracts if better to omit these or add them for forward compatibility) 
  */

=======
>>>>>>> e4e20752
  /**
   * @notice Executes a refundable meta-transaction on behalf of the signer.
   * @param destination The address to which the meta-transaction is to be sent.
   * @param value The CELO value to be sent with the meta-transaction.
   * @param data The data to be sent with the meta-transaction.
   * @param maxGasPrice The maximum gas price the user is willing to pay.
   * @param gasLimit The gas limit for entire relayed transaction.
   * @param metaGasLimit The gas limit for just the meta-transaction.
   * @param v The recovery id of the ECDSA signature of the meta-transaction.
   * @param r Output value r of the ECDSA signature.
   * @param s Output value s of the ECDSA signature.
   * @return The return value of the meta-transaction execution.
   */
  function executeMetaTransactionWithRefund(
    address destination,
    uint256 value,
    bytes calldata data,
    uint256 maxGasPrice,
    uint256 gasLimit,
    uint256 metaGasLimit,
    uint8 v,
    bytes32 r,
    bytes32 s
  ) external returns (bytes memory) {
<<<<<<< HEAD
    require(gasLimit == gasLeft(), "gasLimit different than limit authorized by signer"); // To ensure Komenci actually set the correct gas limit TODO ask Contracts about this
    require(tx.gasprice <= maxGasPrice, "gasprice exceeds limit authorized by signer");
    require(address(this).balance >= gasLimit.mul(tx.gasprice).add(value), "insufficient balance");
    require(msg.sender == tx.origin, "relayer must be EOA");
    require(gasLimit <= block.gaslimit, "Impossible gas limit");
    require(metaGasLimit < gasLimit, "metaGasLimit must be less than gasLimit");
    if (data.length > 0) require(Address.isContract(destination), "Invalid contract address");

    // checking gasCurrency is out of scope, would require pre-compile
=======
    require(gasLimit >= gasleft(), "gasLimit different than limit authorized by signer"); // To ensure Komenci actually set the correct gas limit TODO ask Contracts about this
    require(tx.gasprice <= maxGasPrice, "gasprice exceeds limit authorized by signer");
    require(address(this).balance >= gasLimit.mul(tx.gasprice).add(value), "insufficient balance");
    require(msg.sender == tx.origin, "relayer must be EOA");
    if (data.length > 0) require(Address.isContract(destination), "Invalid contract address");
    require(metaGasLimit < gasLimit, "metaGasLimit must be less than gasLimit");

    // checking gasCurrency is out of scope, would require pre-compile
    {
      address _signer = getMetaTransactionWithRefundSigner(
        destination,
        value,
        data,
        nonce,
        maxGasPrice,
        gasLimit,
        metaGasLimit,
        v,
        r,
        s
      );
      require(_signer == signer, "Invalid meta-transaction signer");
    }
>>>>>>> e4e20752

    nonce = nonce.add(1);
<<<<<<< HEAD

    // TODO: ask Contracts
    uint256 buffer1 = 4949; // TODO: determine this constant (gas required for operations after destination.call.value)
    uint256 buffer2 = 4747; // TODO: determine this constant (gas required for operations after and including msg.sender.transfer)

    if (address(this).balance >= metaGasLimit.add(buffer1).mul(tx.gasprice).add(value)) {
      (success, returnData) = destination.call.value(value).gas(metaGasLimit)(data);
      if (!success) {
        emit FailedMetaTransaction("Meta Transaction with refund failed");
      }
    }

    emit MetaTransactionWithRefundExecution(
      destination,
      value,
      data,
      nonce.sub(1),
      maxGasPrice,
      metaGasLimit,
      returnData
    );

    msg.sender.transfer(gasLimit.sub(gasLeft()).add(buffer2).mul(tx.gasprice));
=======

    bytes memory returnData;

    {
      // TODO: ask Contracts about a more accurate estimate
      uint256 gasAfterMTxExecution = 7900; // estimated by emitting gasleft() at desired benchmark times

      if (
        address(this).balance >=
        metaGasLimit.add(gasAfterMTxExecution).mul(tx.gasprice).add(value) &&
        metaGasLimit < (gasleft() * 63) / 64
      ) {
        bool success;
        {
          // if value is non-zero, destination.call seems to add 2300 gas to metaGasLimit.
          // We want this to execute with exactly the metaGasLimit specified by the signer
          // so we subtract 2300 from metaGasLimit if value is non-zero
          if (value > 0) metaGasLimit = metaGasLimit.sub(2300);
          (success, returnData) = destination.call.value(value).gas(metaGasLimit)(data);
        }
        emit MetaTransactionWithRefundExecution(
          destination,
          value,
          data,
          nonce.sub(1),
          maxGasPrice,
          gasLimit,
          metaGasLimit,
          returnData,
          success
        );
      } else {
        emit RefundBalanceCheckFailed(destination, value, address(this).balance);
        returnData = "";
      }
    }

    {
      uint256 gasAfterRefund = 4747; // TODO: determine this constant (gas required for operations after and including msg.sender.transfer)
      msg.sender.transfer(gasLimit.sub(gasleft()).add(gasAfterRefund).mul(tx.gasprice));
    }

>>>>>>> e4e20752
    return returnData;
  }

  /**
   * @notice Executes a transaction on behalf of the signer.
   * @param destination The address to which the transaction is to be sent.
   * @param value The CELO value to be sent with the transaction.
   * @param data The data to be sent with the transaction.
   * @return The return value of the transaction execution.
   */
  function executeTransaction(address destination, uint256 value, bytes memory data)
    public
    returns (bytes memory)
  {
    // Allowing the owner to call execute transaction allows, when the contract is self-owned,
    // for the signer to sign and execute a batch of transactions via a meta-transaction.
    require(msg.sender == signer || msg.sender == owner(), "Invalid transaction sender");
    bytes memory returnData = ExternalCall.execute(destination, value, data);
    emit TransactionExecution(destination, value, data, returnData);
    return returnData;
  }

  /**
   * @notice Executes multiple transactions on behalf of the signer.`
   * @param destinations The address to which each transaction is to be sent.
   * @param values The CELO value to be sent with each transaction.
   * @param data The concatenated data to be sent in each transaction.
   * @param dataLengths The length of each transaction's data.
   * @return The return values of all transactions appended as bytes and an array of the length
   *         of each transaction output which will be 0 if a transaction had no output 
   */
  function executeTransactions(
    address[] calldata destinations,
    uint256[] calldata values,
    bytes calldata data,
    uint256[] calldata dataLengths
  ) external returns (bytes memory, uint256[] memory) {
    require(
      destinations.length == values.length && values.length == dataLengths.length,
      "Input arrays must be same length"
    );

    bytes memory returnValues;
    uint256[] memory returnLengths = new uint256[](destinations.length);
    uint256 dataPosition = 0;
    for (uint256 i = 0; i < destinations.length; i = i.add(1)) {
      bytes memory returnVal = executeTransaction(
        destinations[i],
        values[i],
        sliceData(data, dataPosition, dataLengths[i])
      );
      returnValues = abi.encodePacked(returnValues, returnVal);
      returnLengths[i] = returnVal.length;
      dataPosition = dataPosition.add(dataLengths[i]);
    }

    require(dataPosition == data.length, "data cannot have extra bytes appended");
    return (returnValues, returnLengths);
  }

  /**
   * @notice Returns a slice from a byte array.
   * @param data The byte array.
   * @param start The start index of the slice to take.
   * @param length The length of the slice to take.
   * @return A slice from a byte array.
   */
  function sliceData(bytes memory data, uint256 start, uint256 length)
    internal
    returns (bytes memory)
  {
    // When length == 0 bytes.slice does not seem to always return an empty byte array.
    bytes memory sliced;
    if (length > 0) {
      sliced = data.slice(start, length);
    }
    return sliced;
  }

  function _setSigner(address _signer) internal {
    require(_signer != address(0), "cannot assign zero address as signer");
    signer = _signer;
    emit SignerSet(signer);
  }

}<|MERGE_RESOLUTION|>--- conflicted
+++ resolved
@@ -40,14 +40,10 @@
   event WalletRecovered(address indexed newSigner);
   event EIP712DomainSeparatorSet(bytes32 eip712DomainSeparator);
   event Deposit(address indexed sender, uint256 value);
-<<<<<<< HEAD
-  event FailedMetaTransaction(string error);
-=======
   event DebugNumber(uint256 number, string message);
   event DebugAddress(address indexed dAddress, string message);
   event DebugBytes32(bytes32 value);
   event DebugString(string message);
->>>>>>> e4e20752
 
   event TransactionExecution(
     address indexed destination,
@@ -368,14 +364,6 @@
     return returnData;
   }
 
-<<<<<<< HEAD
-  /**
-  * relayer? TODO determine if we can predict this request (question for komenci folks)
-  * gatewayFee / gateWayFeeRecipient? (TODO: ask Contracts if better to omit these or add them for forward compatibility) 
-  */
-
-=======
->>>>>>> e4e20752
   /**
    * @notice Executes a refundable meta-transaction on behalf of the signer.
    * @param destination The address to which the meta-transaction is to be sent.
@@ -400,17 +388,6 @@
     bytes32 r,
     bytes32 s
   ) external returns (bytes memory) {
-<<<<<<< HEAD
-    require(gasLimit == gasLeft(), "gasLimit different than limit authorized by signer"); // To ensure Komenci actually set the correct gas limit TODO ask Contracts about this
-    require(tx.gasprice <= maxGasPrice, "gasprice exceeds limit authorized by signer");
-    require(address(this).balance >= gasLimit.mul(tx.gasprice).add(value), "insufficient balance");
-    require(msg.sender == tx.origin, "relayer must be EOA");
-    require(gasLimit <= block.gaslimit, "Impossible gas limit");
-    require(metaGasLimit < gasLimit, "metaGasLimit must be less than gasLimit");
-    if (data.length > 0) require(Address.isContract(destination), "Invalid contract address");
-
-    // checking gasCurrency is out of scope, would require pre-compile
-=======
     require(gasLimit >= gasleft(), "gasLimit different than limit authorized by signer"); // To ensure Komenci actually set the correct gas limit TODO ask Contracts about this
     require(tx.gasprice <= maxGasPrice, "gasprice exceeds limit authorized by signer");
     require(address(this).balance >= gasLimit.mul(tx.gasprice).add(value), "insufficient balance");
@@ -434,34 +411,8 @@
       );
       require(_signer == signer, "Invalid meta-transaction signer");
     }
->>>>>>> e4e20752
 
     nonce = nonce.add(1);
-<<<<<<< HEAD
-
-    // TODO: ask Contracts
-    uint256 buffer1 = 4949; // TODO: determine this constant (gas required for operations after destination.call.value)
-    uint256 buffer2 = 4747; // TODO: determine this constant (gas required for operations after and including msg.sender.transfer)
-
-    if (address(this).balance >= metaGasLimit.add(buffer1).mul(tx.gasprice).add(value)) {
-      (success, returnData) = destination.call.value(value).gas(metaGasLimit)(data);
-      if (!success) {
-        emit FailedMetaTransaction("Meta Transaction with refund failed");
-      }
-    }
-
-    emit MetaTransactionWithRefundExecution(
-      destination,
-      value,
-      data,
-      nonce.sub(1),
-      maxGasPrice,
-      metaGasLimit,
-      returnData
-    );
-
-    msg.sender.transfer(gasLimit.sub(gasLeft()).add(buffer2).mul(tx.gasprice));
-=======
 
     bytes memory returnData;
 
@@ -504,7 +455,6 @@
       msg.sender.transfer(gasLimit.sub(gasleft()).add(gasAfterRefund).mul(tx.gasprice));
     }
 
->>>>>>> e4e20752
     return returnData;
   }
 
