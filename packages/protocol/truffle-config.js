--- conflicted
+++ resolved
@@ -36,12 +36,7 @@
 const BAKLAVA_FROM = '0x0Cc59Ed03B3e763c02d54D695FFE353055f1502D'
 const BAKLAVASTAGING_FROM = '0x4588ABb84e1BBEFc2BcF4b2296F785fB7AD9F285'
 
-<<<<<<< HEAD
-// Gas limit is doubled for initial contract deployment.
-const gasLimit = argv.reset ? 20000000 : 13000000
-=======
 const gasLimit = 13000000
->>>>>>> 6148646a
 
 const defaultConfig = {
   host: '127.0.0.1',
@@ -101,7 +96,6 @@
     from: DEVELOPMENT_FROM,
     provider: function() {
       if (coverageProvider == null) {
-        console.log('building provider!')
         coverageProvider = new ProviderEngine()
 
         const projectRoot = ''
@@ -210,7 +204,6 @@
 
 if (process.argv.includes('--forno')) {
   if (!fornoUrls[argv.network]) {
-    console.log(`Forno URL for network ${argv.network} not known!`)
     process.exit(1)
   }
 
