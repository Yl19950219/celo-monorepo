[
  {
<<<<<<< HEAD
    "identifier": "0x111111111",
    "releaseStartTime": "MAINNET",
    "releaseCliffTime": 1,
=======
    "releaseStartTime": "MAINNET",
    "releaseCliffTime": 0,
>>>>>>> 16622e25
    "numReleasePeriods": 1,
    "releasePeriod": 100000000,
    "amountReleasedPerPeriod": 10002,
    "revocable": false,
    "beneficiary": "0x5409ED021D9299bf6814279A6A1411A7e866A631",
    "releaseOwner": "0x6Ecbe1DB9EF729CBe972C83Fb886247691Fb6beb",
    "refundAddress": "0x0000000000000000000000000000000000000000",
    "subjectToLiquidityProvision": true,
    "initialDistributionRatio": 1000,
    "canVote": true,
    "canValidate": true
  },
  {
<<<<<<< HEAD
    "identifier": "0x222222222",
    "releaseStartTime": "MAINNET",
    "releaseCliffTime": 1,
=======
    "releaseStartTime": "MAINNET",
    "releaseCliffTime": 0,
>>>>>>> 16622e25
    "numReleasePeriods": 1,
    "releasePeriod": 100000000,
    "amountReleasedPerPeriod": 1,
    "revocable": true,
    "beneficiary": "0x6Ecbe1DB9EF729CBe972C83Fb886247691Fb6beb",
    "releaseOwner": "0x5409ED021D9299bf6814279A6A1411A7e866A631",
    "refundAddress": "0x5409ED021D9299bf6814279A6A1411A7e866A631",
    "subjectToLiquidityProvision": false,
    "initialDistributionRatio": 1000,
    "canVote": true,
    "canValidate": false
  }
]<|MERGE_RESOLUTION|>--- conflicted
+++ resolved
@@ -1,13 +1,8 @@
 [
   {
-<<<<<<< HEAD
     "identifier": "0x111111111",
     "releaseStartTime": "MAINNET",
-    "releaseCliffTime": 1,
-=======
-    "releaseStartTime": "MAINNET",
     "releaseCliffTime": 0,
->>>>>>> 16622e25
     "numReleasePeriods": 1,
     "releasePeriod": 100000000,
     "amountReleasedPerPeriod": 10002,
@@ -21,14 +16,9 @@
     "canValidate": true
   },
   {
-<<<<<<< HEAD
     "identifier": "0x222222222",
     "releaseStartTime": "MAINNET",
-    "releaseCliffTime": 1,
-=======
-    "releaseStartTime": "MAINNET",
     "releaseCliffTime": 0,
->>>>>>> 16622e25
     "numReleasePeriods": 1,
     "releasePeriod": 100000000,
     "amountReleasedPerPeriod": 1,
