--- conflicted
+++ resolved
@@ -1,4 +1,3 @@
-import { toBool } from '@celo/phone-number-privacy-common/lib/utils/config-utils'
 import * as functions from 'firebase-functions'
 import logger from './common/logger'
 
@@ -69,12 +68,8 @@
       password: functionConfig.db.pass,
       database: functionConfig.db.name,
       host: `/cloudsql/${functionConfig.db.host}`,
-<<<<<<< HEAD
-      ssl: toBool(functionConfig.db.ssl, true),
-=======
       // Cody TODO: replace with combined lib version once it's published
       ssl: functionConfig.db.ssl ? functionConfig.db.ssl.toLowerCase() === 'true' : true,
->>>>>>> 6e96d6e1
     },
     pgpnpServices: {
       signers: functionConfig.pgpnpservices.signers,
