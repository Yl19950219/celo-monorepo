--- conflicted
+++ resolved
@@ -1,9 +1,5 @@
-<<<<<<< HEAD
 import { EIP712Object, Optional } from '@celo/utils/lib/sign-typed-data-utils'
 import { Domain, DomainOptions } from '@celo/identity/lib/odis/domains'
-=======
-import { EIP712Object } from '@celo/utils/lib/sign-typed-data-utils'
->>>>>>> 9457c244
 
 export interface GetBlindedMessageSigRequest {
   /** Celo account address. Query is charged against this account's quota. */
@@ -74,15 +70,14 @@
   sessionID?: string
 }
 
-export interface DomainRestrictedSignatureRequest {
-  domain: string
-  options?: EIP712Object
-  blindedMessage: string
-  sessionID?: string
-}
-
+// DO NOT MERGE: Update this to use the Domain type
 export interface DisableDomainRequest {
   domain: string
 }
 
-export type OdisRequest = GetBlindedMessageSigRequest | GetQuotaRequest | GetContactMatchesRequest+export type OdisRequest =
+  | GetBlindedMessageSigRequest
+  | GetQuotaRequest
+  | GetContactMatchesRequest
+  | DomainRestrictedSignatureRequest
+  | DisableDomainRequest