--- conflicted
+++ resolved
@@ -25,8 +25,5 @@
   INCONSISTENT_SIGNER_BLOCK_NUMBERS = `CELO_ODIS_WARN_07 SIGNER Discrepancy found in signers' latest block number that exceeds threshold`,
   INCONSISTENT_SIGNER_QUOTA_MEASUREMENTS = `CELO_ODIS_WARN_08 SIGNER Discrepency found in signers' quota measurements`,
   MISSING_SESSION_ID = `CELO_ODIS_WARN_09 BAD_INPUT Client did not provide sessionID in request`,
-<<<<<<< HEAD
-=======
   CANCELLED_REQUEST_TO_SIGNER = 'CELO_ODIS_WARN_09 SIGNER Cancelled request to signer',
->>>>>>> 135ec550
 }