{
  "name": "@celo/phone-number-privacy-common",
<<<<<<< HEAD
  "version": "1.0.35-dev",
=======
  "version": "1.0.34-dev",
>>>>>>> a4ca31b9
  "description": "Common library for the combiner and signer libraries",
  "author": "Celo",
  "license": "Apache-2.0",
  "main": "./lib/index.js",
  "types": "./lib/index.d.ts",
  "scripts": {
    "prepublishOnly": "yarn build",
    "build": "tsc -b .",
    "clean": "tsc -b . --clean",
    "lint": "tslint -c tslint.json --project ."
  },
  "files": [
    "lib/**/*"
  ],
  "dependencies": {
    "@celo/base": "1.1.1",
    "@celo/contractkit": "1.2.0",
    "@celo/identity": "1.2.0",
    "@celo/utils": "1.0.2",
    "bignumber.js": "^9.0.0",
    "blind-threshold-bls": "https://github.com/celo-org/blind-threshold-bls-wasm#e1e2f8a",
    "btoa": "1.2.1",
    "bunyan": "1.8.12",
    "bunyan-debug-stream": "2.0.0",
    "bunyan-gke-stackdriver": "0.1.2",
    "dotenv": "^8.2.0",
    "elliptic": "^6.5.4",
    "is-base64": "^1.1.0",
    "libphonenumber-js": "^1.9.11"
  },
  "devDependencies": {
    "@types/btoa": "^1.2.3",
    "@types/bunyan": "1.8.4",
    "@types/elliptic": "^6.4.12",
    "@types/is-base64": "^1.1.0",
    "web3": "1.3.6"
  },
  "engines": {
    "node": ">=10"
  }
}<|MERGE_RESOLUTION|>--- conflicted
+++ resolved
@@ -1,10 +1,6 @@
 {
   "name": "@celo/phone-number-privacy-common",
-<<<<<<< HEAD
   "version": "1.0.35-dev",
-=======
-  "version": "1.0.34-dev",
->>>>>>> a4ca31b9
   "description": "Common library for the combiner and signer libraries",
   "author": "Celo",
   "license": "Apache-2.0",
