import { DB_TIMEOUT, ErrorMessage } from '@celo/phone-number-privacy-common'
import Logger from 'bunyan'
import { Counters, Histograms, Labels } from '../../common/metrics'
import { getDatabase } from '../database'
import { Account, ACCOUNTS_COLUMNS, ACCOUNTS_TABLE } from '../models/account'

function accounts() {
  return getDatabase()<Account>(ACCOUNTS_TABLE)
}

/*
 * Returns how many queries the account has already performed.
 */
export async function getPerformedQueryCount(account: string, logger: Logger): Promise<number> {
  logger.debug({ account }, 'Getting performed query count')
  const getPerformedQueryCountMeter = Histograms.dbOpsInstrumentation
    .labels('getPerformedQueryCount')
    .startTimer()
  try {
    const queryCounts = await accounts()
      .select(ACCOUNTS_COLUMNS.numLookups)
      .where(ACCOUNTS_COLUMNS.address, account)
      .first()
      .timeout(DB_TIMEOUT)
    getPerformedQueryCountMeter()
    return queryCounts === undefined ? 0 : queryCounts[ACCOUNTS_COLUMNS.numLookups]
  } catch (err) {
    Counters.databaseErrors.labels(Labels.read).inc()
    logger.error(ErrorMessage.DATABASE_GET_FAILURE)
    logger.error(err)
    getPerformedQueryCountMeter()
    return 0
  }
}

async function getAccountExists(account: string): Promise<boolean> {
  const getAccountExistsMeter = Histograms.dbOpsInstrumentation
    .labels('getAccountExists')
    .startTimer()
  const existingAccountRecord = await accounts().where(ACCOUNTS_COLUMNS.address, account).first()
  getAccountExistsMeter()
  return !!existingAccountRecord
}

/*
 * Increments query count in database.  If record doesn't exist, create one.
 */
async function _incrementQueryCount(account: string, logger: Logger) {
  logger.debug({ account }, 'Incrementing query count')
  try {
    if (await getAccountExists(account)) {
      await accounts()
        .where(ACCOUNTS_COLUMNS.address, account)
        .increment(ACCOUNTS_COLUMNS.numLookups, 1)
        .timeout(DB_TIMEOUT)
      return true
    } else {
      const newAccount = new Account(account)
      newAccount[ACCOUNTS_COLUMNS.numLookups] = 1
      return insertRecord(newAccount)
    }
  } catch (err) {
    Counters.databaseErrors.labels(Labels.update).inc()
    logger.error(ErrorMessage.DATABASE_UPDATE_FAILURE)
    logger.error(err)
    return null
  }
}

export async function incrementQueryCount(account: string, logger: Logger) {
  const incrementQueryCountMeter = Histograms.dbOpsInstrumentation
    .labels('incrementQueryCount')
    .startTimer()
  return _incrementQueryCount(account, logger).finally(incrementQueryCountMeter)
}

/*
 * Returns whether account has already performed matchmaking
 */
async function _getDidMatchmaking(account: string, logger: Logger): Promise<boolean> {
  try {
    const didMatchmaking = await accounts()
      .where(ACCOUNTS_COLUMNS.address, account)
      .select(ACCOUNTS_COLUMNS.didMatchmaking)
      .first()
      .timeout(DB_TIMEOUT)
    if (!didMatchmaking) {
      return false
    }
    return !!didMatchmaking[ACCOUNTS_COLUMNS.didMatchmaking]
  } catch (err) {
    Counters.databaseErrors.labels(Labels.update).inc()
    logger.error(ErrorMessage.DATABASE_UPDATE_FAILURE)
    logger.error(err)
    return false
  }
}

export async function getDidMatchmaking(account: string, logger: Logger) {
  const getDidMatchmakingMeter = Histograms.dbOpsInstrumentation
    .labels('getDidMatchmaking')
    .startTimer()
  return _getDidMatchmaking(account, logger).finally(getDidMatchmakingMeter)
}

/*
 * Set did matchmaking to true in database.  If record doesn't exist, create one.
 */
async function _setDidMatchmaking(account: string, logger: Logger) {
  logger.debug({ account }, 'Setting did matchmaking')
  try {
    if (await getAccountExists(account)) {
      return accounts()
        .where(ACCOUNTS_COLUMNS.address, account)
<<<<<<< HEAD
        .update(ACCOUNTS_COLUMNS.didMatchmaking, new Date())
        .timeout(DB_TIMEOUT)
=======
        .update(ACCOUNTS_COLUMNS.didMatchmaking, new Date()) // TODO(Alec): add timeouts here?
>>>>>>> 0a5353f2
    } else {
      const newAccount = new Account(account)
      newAccount[ACCOUNTS_COLUMNS.didMatchmaking] = new Date()
      return insertRecord(newAccount)
    }
  } catch (err) {
    Counters.databaseErrors.labels(Labels.update).inc()
    logger.error(ErrorMessage.DATABASE_UPDATE_FAILURE)
    logger.error(err)
    return null
  }
}

export async function setDidMatchmaking(account: string, logger: Logger) {
  const setDidMatchmakingMeter = Histograms.dbOpsInstrumentation
    .labels('setDidMatchmaking')
    .startTimer()
  return _setDidMatchmaking(account, logger).finally(setDidMatchmakingMeter)
}

async function insertRecord(data: Account) {
  await accounts().insert(data).timeout(DB_TIMEOUT)
  return true
}<|MERGE_RESOLUTION|>--- conflicted
+++ resolved
@@ -112,12 +112,9 @@
     if (await getAccountExists(account)) {
       return accounts()
         .where(ACCOUNTS_COLUMNS.address, account)
-<<<<<<< HEAD
         .update(ACCOUNTS_COLUMNS.didMatchmaking, new Date())
         .timeout(DB_TIMEOUT)
-=======
         .update(ACCOUNTS_COLUMNS.didMatchmaking, new Date()) // TODO(Alec): add timeouts here?
->>>>>>> 0a5353f2
     } else {
       const newAccount = new Account(account)
       newAccount[ACCOUNTS_COLUMNS.didMatchmaking] = new Date()
