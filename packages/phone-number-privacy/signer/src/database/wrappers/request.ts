--- conflicted
+++ resolved
@@ -29,11 +29,8 @@
         [REQUESTS_COLUMNS.blindedQuery]: request.blindedQueryPhoneNumber,
       })
       .first()
-<<<<<<< HEAD
       .timeout(DB_TIMEOUT)
-=======
     getRequestExistsMeter()
->>>>>>> 0a5353f2
     return !!existingRequest
   } catch (err) {
     Counters.databaseErrors.labels(Labels.read).inc()
