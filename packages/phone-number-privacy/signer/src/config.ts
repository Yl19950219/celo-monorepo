--- conflicted
+++ resolved
@@ -1,4 +1,3 @@
-import { toBool, toNum } from '@celo/phone-number-privacy-common/lib/utils/config-utils'
 import BigNumber from 'bignumber.js'
 
 export const VERSION = process.env.npm_package_version
@@ -73,6 +72,10 @@
   }
 }
 
+const toNum = (value: BigNumber.Value) => new BigNumber(value).toNumber()
+const toBool = (value: string | undefined, fallback: boolean) =>
+  value ? value.toLowerCase() === 'true' : fallback
+
 const env = process.env as any
 const config: Config = {
   server: {
@@ -117,13 +120,8 @@
     },
     aws: {
       region: env.KEYSTORE_AWS_REGION,
-<<<<<<< HEAD
-      secretName: env.KEYSTORE_AWS_SECRET_NAME || 'signer-secret',
-      secretKey: env.KEYSTORE_AWS_SECRET_KEY || 'key',
-=======
       secretName: env.KEYSTORE_AWS_SECRET_NAME,
       secretKey: env.KEYSTORE_AWS_SECRET_KEY,
->>>>>>> 6e96d6e1
     },
   },
 }
