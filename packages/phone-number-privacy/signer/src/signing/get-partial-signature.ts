import {
  authenticateUser,
  ErrorMessage,
  hasValidAccountParam,
  hasValidQueryPhoneNumberParam,
  hasValidTimestamp,
  isBodyReasonablySized,
  phoneNumberHashIsValidIfExists,
  SignMessageResponse,
  SignMessageResponseFailure,
  WarningMessage,
} from '@celo/phone-number-privacy-common'
import Logger from 'bunyan'
import { Request, Response } from 'express'
import allSettled from 'promise.allsettled'
import { computeBlindedSignature } from '../bls/bls-cryptography-client'
import { respondWithError } from '../common/error-utils'
import { Counters, Histograms, Labels } from '../common/metrics'
import config, { getVersion } from '../config'
import { incrementQueryCount } from '../database/wrappers/account'
import { getRequestExists, storeRequest } from '../database/wrappers/request'
import { getKeyProvider } from '../key-management/key-provider'
import { Endpoints } from '../server'
import { getBlockNumber, getContractKit } from '../web3/contracts'
import { getRemainingQueryCount } from './query-quota'

allSettled.shim()

export interface GetBlindedMessagePartialSigRequest {
  account: string
  blindedQueryPhoneNumber: string
  hashedPhoneNumber?: string
  timestamp?: number
  sessionID?: string
}

export async function handleGetBlindedMessagePartialSig(
  request: Request<{}, {}, GetBlindedMessagePartialSigRequest>,
  response: Response
) {
  Counters.requests.labels(Endpoints.GET_BLINDED_MESSAGE_PARTIAL_SIG).inc()

  const logger: Logger = response.locals.logger
  logger.info({ request: request.body }, 'Request received')
  logger.debug('Begin handleGetBlindedMessagePartialSig')

  try {
    if (!isValidGetSignatureInput(request.body)) {
      respondWithError(
        Endpoints.GET_BLINDED_MESSAGE_PARTIAL_SIG,
        response,
        400,
        WarningMessage.INVALID_INPUT
      )
      return
    }

    const meterAuthenticateUser = Histograms.getBlindedSigInstrumentation
      .labels('authenticateUser')
      .startTimer()
    if (
      !(await authenticateUser(request, getContractKit(), logger).finally(meterAuthenticateUser))
    ) {
      respondWithError(
        Endpoints.GET_BLINDED_MESSAGE_PARTIAL_SIG,
        response,
        401,
        WarningMessage.UNAUTHENTICATED_USER
      )
      return
    }

    const { account, blindedQueryPhoneNumber, hashedPhoneNumber } = request.body

    const errorMsgs: string[] = []
    // In the case of a blockchain connection failure, don't block user
    // but set the error status accordingly
    //
    const meterGetQueryCountAndBlockNumber = Histograms.getBlindedSigInstrumentation
      .labels('getQueryCountAndBlockNumber')
      .startTimer()
    const [_queryCount, _blockNumber] = await Promise.allSettled([
      // Note: The database read of the user's performedQueryCount
      // included here resolves to 0 on error
      getRemainingQueryCount(logger, account, hashedPhoneNumber),
      getBlockNumber(),
    ]).finally(meterGetQueryCountAndBlockNumber)

    let totalQuota = -1
    let performedQueryCount = -1
    let blockNumber = -1
    let hadBlockchainError = false
    if (_queryCount.status === 'fulfilled') {
      performedQueryCount = _queryCount.value.performedQueryCount
      totalQuota = _queryCount.value.totalQuota
    } else {
      logger.error(_queryCount.reason)
      hadBlockchainError = true
    }
    if (_blockNumber.status === 'fulfilled') {
      blockNumber = _blockNumber.value
    } else {
      logger.error(_blockNumber.reason)
      hadBlockchainError = true
    }

    if (hadBlockchainError) {
      Counters.blockchainErrors.labels(Labels.read).inc()
      errorMsgs.push(ErrorMessage.CONTRACT_GET_FAILURE)
    }

    if (_queryCount.status === 'fulfilled' && performedQueryCount >= totalQuota) {
      logger.debug('No remaining query count')
      if (isWhitelisted(request.body)) {
        Counters.whitelistedRequests.inc()
        logger.info({ request: request.body }, 'Request whitelisted')
      } else {
        respondWithError(
          Endpoints.GET_BLINDED_MESSAGE_PARTIAL_SIG,
          response,
          403,
          WarningMessage.EXCEEDED_QUOTA,
          performedQueryCount,
          totalQuota,
          blockNumber
        )
        return
      }
    }

    const meterGenerateSignature = Histograms.getBlindedSigInstrumentation
      .labels('generateSignature')
      .startTimer()
    const keyProvider = getKeyProvider()
    const privateKey = keyProvider.getPrivateKey()
    const signature = computeBlindedSignature(blindedQueryPhoneNumber, privateKey, logger)
    meterGenerateSignature()

    if (await getRequestExists(request.body, logger)) {
      Counters.duplicateRequests.inc()
      logger.debug(
        'Signature request already exists in db. Will not store request or increment query count.'
      )
      errorMsgs.push(WarningMessage.DUPLICATE_REQUEST_TO_GET_PARTIAL_SIG)
    } else {
<<<<<<< HEAD
      const [requestStored, queryCountIncremented] = await Promise.all([
        storeRequest(request.body, logger),
        incrementQueryCount(account, logger),
      ])
      if (!requestStored) {
=======
      const meterDbWriteOps = Histograms.getBlindedSigInstrumentation
        .labels('dbWriteOps')
        .startTimer()
      // TODO(Alec): Parallelize these requests
      if (!(await storeRequest(request.body, logger))) {
>>>>>>> 0a5353f2
        logger.debug('Did not store request.')
        errorMsgs.push(ErrorMessage.FAILURE_TO_STORE_REQUEST)
      }
      if (!queryCountIncremented) {
        logger.debug('Did not increment query count.')
        errorMsgs.push(ErrorMessage.FAILURE_TO_INCREMENT_QUERY_COUNT)
      } else {
        performedQueryCount++
      }
      meterDbWriteOps()
    }

    let signMessageResponse: SignMessageResponse
    const signMessageResponseSuccess: SignMessageResponse = {
      success: !errorMsgs.length,
      signature,
      version: getVersion(),
      performedQueryCount,
      totalQuota,
      blockNumber,
    }
    if (errorMsgs.length) {
      const signMessageResponseFailure = signMessageResponseSuccess as SignMessageResponseFailure
      signMessageResponseFailure.error = errorMsgs.join(', ')
      signMessageResponse = signMessageResponseFailure
    } else {
      signMessageResponse = signMessageResponseSuccess
    }
    Counters.responses.labels(Endpoints.GET_BLINDED_MESSAGE_PARTIAL_SIG, '200').inc()
    logger.info({ response: signMessageResponse }, 'Signature retrieval success')
    response.json(signMessageResponse)
  } catch (err) {
    logger.error('Failed to get signature')
    logger.error(err)
    respondWithError(
      Endpoints.GET_BLINDED_MESSAGE_PARTIAL_SIG,
      response,
      500,
      ErrorMessage.UNKNOWN_ERROR
    )
  }
}

function isValidGetSignatureInput(requestBody: GetBlindedMessagePartialSigRequest): boolean {
  return (
    hasValidAccountParam(requestBody) &&
    hasValidQueryPhoneNumberParam(requestBody) &&
    phoneNumberHashIsValidIfExists(requestBody) &&
    isBodyReasonablySized(requestBody) &&
    hasValidTimestamp(requestBody)
  )
}

function isWhitelisted(requestBody: GetBlindedMessagePartialSigRequest) {
  const sessionID = Number(requestBody.sessionID)
  return sessionID && sessionID % 100 < config.whitelist_percentage
}<|MERGE_RESOLUTION|>--- conflicted
+++ resolved
@@ -143,19 +143,14 @@
       )
       errorMsgs.push(WarningMessage.DUPLICATE_REQUEST_TO_GET_PARTIAL_SIG)
     } else {
-<<<<<<< HEAD
+      const meterDbWriteOps = Histograms.getBlindedSigInstrumentation
+        .labels('dbWriteOps')
+        .startTimer()
       const [requestStored, queryCountIncremented] = await Promise.all([
         storeRequest(request.body, logger),
         incrementQueryCount(account, logger),
       ])
       if (!requestStored) {
-=======
-      const meterDbWriteOps = Histograms.getBlindedSigInstrumentation
-        .labels('dbWriteOps')
-        .startTimer()
-      // TODO(Alec): Parallelize these requests
-      if (!(await storeRequest(request.body, logger))) {
->>>>>>> 0a5353f2
         logger.debug('Did not store request.')
         errorMsgs.push(ErrorMessage.FAILURE_TO_STORE_REQUEST)
       }
