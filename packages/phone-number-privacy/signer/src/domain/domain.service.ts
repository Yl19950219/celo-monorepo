import {
  DisableDomainRequest,
  DisableDomainResponse,
  Domain,
  domainHash,
  DomainQuotaStatusRequest,
  DomainQuotaStatusResponse,
  DomainQuotaStatusResponseSuccess,
  DomainRestrictedSignatureRequest,
  DomainRestrictedSignatureResponse,
  DomainRestrictedSignatureResponseSuccess,
  Endpoints,
  ErrorMessage,
<<<<<<< HEAD
  KEY_VERSION_HEADER,
  SignMessageResponseSuccess,
=======
  isKnownDomain,
  KnownDomain,
  KnownDomainState,
>>>>>>> b65eddd9
  WarningMessage,
} from '@celo/phone-number-privacy-common'
import Logger from 'bunyan'
import { Request, Response } from 'express'
import { computeBlindedSignature } from '../bls/bls-cryptography-client'
import { respondWithError } from '../common/error-utils'
import { Counters } from '../common/metrics'
import config, { getVersion } from '../config'
import { getTransaction } from '../database/database'
import { DOMAINS_STATES_COLUMNS, DomainState } from '../database/models/domainState'
import {
  getDomainState,
  getDomainStateWithLock,
  insertDomainState,
  setDomainDisabled,
} from '../database/wrappers/domainState'
import { getKeyProvider } from '../key-management/key-provider'
<<<<<<< HEAD
import { DefaultKeyName, Key } from '../key-management/key-provider-base'
import { Endpoints } from '../server'
=======
>>>>>>> b65eddd9
import { IDomainAuthService } from './auth/domainAuth.interface'
import { IDomainService } from './domain.interface'
import { IDomainQuotaService } from './quota/domainQuota.interface'

export class DomainService implements IDomainService {
  public constructor(
    private authService: IDomainAuthService,
    private quotaService: IDomainQuotaService
  ) {}

  public async handleDisableDomain(
    request: Request<{}, {}, DisableDomainRequest>,
    response: Response<DisableDomainResponse>
  ): Promise<void> {
    Counters.requests.labels(Endpoints.DISABLE_DOMAIN).inc()

    const logger = response.locals.logger
    const domain = request.body.domain
    if (!this.inputValidation(domain, response, Endpoints.DISABLE_DOMAIN, logger)) {
      // inputValidation returns a response to the user internally. Nothing left to do.
      return
    }

    logger.info('Processing request to disable domain', {
      name: domain.name,
      version: domain.version,
      hash: domainHash(domain),
    })
    try {
      const trx = await getTransaction()
      const domainState = await getDomainStateWithLock(domain, trx, logger)
      if (!domainState) {
        // If the domain is not currently recorded in the state database, add it now.
        await insertDomainState(DomainState.createEmptyDomainState(domain), trx, logger)
        await trx.commit()
      }
      if (!(domainState?.disabled ?? false)) {
        await setDomainDisabled(domain, logger)
      }
      response.status(200).send({ success: true, version: getVersion() })
      return
    } catch (error) {
      logger.error('Error while disabling domain', error)
      respondWithError(
        Endpoints.DISABLE_DOMAIN,
        response,
        500,
        ErrorMessage.DATABASE_UPDATE_FAILURE
      )
    }
  }

  public async handleGetDomainQuotaStatus(
    request: Request<{}, {}, DomainQuotaStatusRequest>,
    response: Response<DomainQuotaStatusResponse>
  ): Promise<void> {
    Counters.requests.labels(Endpoints.DOMAIN_QUOTA_STATUS).inc()

    const logger = response.locals.logger
    const domain = request.body.domain
    if (!this.inputValidation(domain, response, Endpoints.DOMAIN_QUOTA_STATUS, logger)) {
      // inputValidation returns a response to the user internally. Nothing left to do.
      return
    }

    logger.info('Processing request to get domain quota status', {
      name: domain.name,
      version: domain.version,
      hash: domainHash(domain),
    })
    try {
      const domainState = await getDomainState(domain, logger)
      let quotaStatus: KnownDomainState
      if (domainState) {
        quotaStatus = {
          counter: domainState[DOMAINS_STATES_COLUMNS.counter] ?? 0,
          disabled: domainState[DOMAINS_STATES_COLUMNS.disabled],
          timer: domainState[DOMAINS_STATES_COLUMNS.timer] ?? 0,
        }
      } else {
        quotaStatus = {
          counter: 0,
          disabled: false,
          timer: 0,
        }
      }

      const resultResponse: DomainQuotaStatusResponseSuccess = {
        success: true,
        version: getVersion(),
        status: quotaStatus,
      }
      response.status(200).send(resultResponse)
    } catch (error) {
      logger.error('Error while getting domain status', error)
      respondWithError(
        Endpoints.DOMAIN_QUOTA_STATUS,
        response,
        500,
        ErrorMessage.DATABASE_GET_FAILURE
      )
    }
  }

  public async handleGetDomainRestrictedSignature(
    request: Request<{}, {}, DomainRestrictedSignatureRequest>,
    response: Response<DomainRestrictedSignatureResponse>
  ): Promise<void> {
    Counters.requests.labels(Endpoints.DOMAIN_SIGN).inc()

    const logger = response.locals.logger
    const domain = request.body.domain
    if (!this.inputValidation(domain, response, Endpoints.DOMAIN_SIGN, logger)) {
      // inputValidation returns a response to the user internally. Nothing left to do.
      return
    }
    logger.info('Processing request to get domain signature ', {
      name: domain.name,
      version: domain.version,
      hash: domainHash(domain),
    })

    const key: Key = {
      name: DefaultKeyName.DOMAINS,
      version: Number(request.headers[KEY_VERSION_HEADER]) || config.keystore.keys.domains.latest,
    }

    try {
      const trx = await getTransaction()
      let domainState = await getDomainStateWithLock(domain, trx, logger)
      if (!domainState) {
        domainState = await insertDomainState(
          DomainState.createEmptyDomainState(domain),
          trx,
          logger
        )
      }

      const quotaState = await this.quotaService.checkAndUpdateQuota(
        domain,
        domainState,
        trx,
        logger
      )

      if (!quotaState.sufficient) {
        trx.rollback()
        logger.warn(`Exceeded quota`, {
          name: domain.name,
          version: domain.version,
        })
        respondWithError(Endpoints.DOMAIN_SIGN, response, 403, WarningMessage.EXCEEDED_QUOTA)
        return
      }

      let signature: string
      try {
        const keyProvider = getKeyProvider()
        const privateKey = await keyProvider.getPrivateKeyOrFetchFromStore(key)
        signature = computeBlindedSignature(request.body.blindedMessage, privateKey, logger)
      } catch (err) {
        trx.rollback()
        throw err
      }

      try {
        trx.commit()
        const signMessageResponseSuccess: DomainRestrictedSignatureResponseSuccess = {
          success: true,
          version: getVersion(),
          signature,
        }
        response.json(signMessageResponseSuccess)
      } catch (err) {
        trx.rollback()
        throw err
      }
    } catch (err) {
      logger.error('Failed to get signature for a domain')
      logger.error(err)
      respondWithError(Endpoints.DOMAIN_SIGN, response, 500, ErrorMessage.UNKNOWN_ERROR)
    }
  }

  private inputValidation(
    domain: Domain,
    response: Response,
    endpoint: Endpoints,
    logger: Logger
  ): domain is KnownDomain {
    if (!this.authService.authCheck()) {
      logger.warn(`Received unauthorized request to ${endpoint} `, {
        name: domain.name,
        version: domain.version,
      })
      respondWithError(endpoint, response, 403, WarningMessage.UNAUTHENTICATED_USER)
      return false
    }

    if (!isKnownDomain(domain)) {
      logger.warn(`Received request to ${endpoint} for an unknown domain`, {
        name: domain.name,
        version: domain.version,
      })
      respondWithError(endpoint, response, 404, WarningMessage.UNKNOWN_DOMAIN)
      return false
    }

    return true
  }
}<|MERGE_RESOLUTION|>--- conflicted
+++ resolved
@@ -11,14 +11,10 @@
   DomainRestrictedSignatureResponseSuccess,
   Endpoints,
   ErrorMessage,
-<<<<<<< HEAD
   KEY_VERSION_HEADER,
-  SignMessageResponseSuccess,
-=======
   isKnownDomain,
   KnownDomain,
   KnownDomainState,
->>>>>>> b65eddd9
   WarningMessage,
 } from '@celo/phone-number-privacy-common'
 import Logger from 'bunyan'
@@ -36,11 +32,7 @@
   setDomainDisabled,
 } from '../database/wrappers/domainState'
 import { getKeyProvider } from '../key-management/key-provider'
-<<<<<<< HEAD
 import { DefaultKeyName, Key } from '../key-management/key-provider-base'
-import { Endpoints } from '../server'
-=======
->>>>>>> b65eddd9
 import { IDomainAuthService } from './auth/domainAuth.interface'
 import { IDomainService } from './domain.interface'
 import { IDomainQuotaService } from './quota/domainQuota.interface'
