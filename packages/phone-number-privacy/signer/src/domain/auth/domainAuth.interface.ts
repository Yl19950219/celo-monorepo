<<<<<<< HEAD
import { DomainRequest, Endpoint } from '@celo/phone-number-privacy-common'
=======
import { DomainRequest, SignerEndpoints as Endpoints } from '@celo/phone-number-privacy-common'
>>>>>>> cd065a65
import Logger from 'bunyan'
import { DomainState } from '../../database/models/domainState'

export interface IDomainAuthService {
  authCheck(domainRequest: DomainRequest, endpoint: Endpoint, logger: Logger): boolean
  nonceCheck(domainRequest: DomainRequest, domainState: DomainState, logger: Logger): boolean
}<|MERGE_RESOLUTION|>--- conflicted
+++ resolved
@@ -1,12 +1,8 @@
-<<<<<<< HEAD
-import { DomainRequest, Endpoint } from '@celo/phone-number-privacy-common'
-=======
 import { DomainRequest, SignerEndpoints as Endpoints } from '@celo/phone-number-privacy-common'
->>>>>>> cd065a65
 import Logger from 'bunyan'
 import { DomainState } from '../../database/models/domainState'
 
 export interface IDomainAuthService {
-  authCheck(domainRequest: DomainRequest, endpoint: Endpoint, logger: Logger): boolean
+  authCheck(domainRequest: DomainRequest, endpoint: Endpoints, logger: Logger): boolean
   nonceCheck(domainRequest: DomainRequest, domainState: DomainState, logger: Logger): boolean
 }