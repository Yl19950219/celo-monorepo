import { DefaultAzureCredential, TokenCredential } from '@azure/identity'
import { CryptographyClient, KeyClient, KeyVaultKey } from '@azure/keyvault-keys'
import { SecretClient } from '@azure/keyvault-secrets'
import {
  bigNumberToBuffer,
  bufferToBigNumber,
  makeCanonical,
  publicKeyPrefix,
  recoverKeyIndex,
  Signature,
  sixtyFour,
  thirtyTwo,
} from '@celo/wallet-hsm'
import { BigNumber } from 'bignumber.js'

type SupportedCurve = 'P-256K' | 'SECP256K1'
type SigningAlgorithm = 'ECDSA256' | 'ES256K'

const SUPPORTED_CURVES: readonly SupportedCurve[] = ['P-256K', 'SECP256K1'] as const
const SIGNING_ALGORITHM_FOR: Record<SupportedCurve, SigningAlgorithm> = {
  'P-256K': 'ES256K',
  SECP256K1: 'ECDSA256',
}

const isSupportedCurve = (curveName: string): curveName is SupportedCurve => {
<<<<<<< HEAD
  return curveName in SUPPORTED_CURVES
=======
  return (SUPPORTED_CURVES as string[]).indexOf(curveName) > -1
>>>>>>> 8f6c6408
}

/**
 * Provides an abstraction on Azure Key Vault for performing signing operations
 */
export class AzureKeyVaultClient {
  private readonly vaultName: string
  // Unique URI of the Azure Key Vault
  private readonly vaultUri: string
  private readonly credential: TokenCredential
  private readonly keyClient: KeyClient
  private cryptographyClientSet: Map<string, CryptographyClient> = new Map<
    string,
    CryptographyClient
  >()
  private readonly secretClient: SecretClient

  constructor(vaultName: string, credential?: TokenCredential) {
    this.vaultName = vaultName
    this.vaultUri = `https://${this.vaultName}.vault.azure.net`
    // DefaultAzureCredential supports service principal or managed identity
    // If using a service principal, you must set the appropriate environment vars
    this.credential = credential || new DefaultAzureCredential()
    this.keyClient = new KeyClient(this.vaultUri, this.credential)
    this.secretClient = new SecretClient(this.vaultUri, this.credential)
  }

  public async getKeys(): Promise<string[]> {
    const keyNames = new Array<string>()
    for await (const keyProperties of this.keyClient.listPropertiesOfKeys()) {
      keyNames.push(keyProperties.name)
    }
    return keyNames
  }

  public async getPublicKey(keyName: string): Promise<BigNumber> {
    const signingKey = await this.getKey(keyName)

    const pubKeyPrefix = Buffer.from(new Uint8Array([publicKeyPrefix]))
    const rawPublicKey = Buffer.concat([
      pubKeyPrefix,
      Buffer.from(signingKey.key!.x!),
      Buffer.from(signingKey.key!.y!),
    ])
    const publicKey = bufferToBigNumber(rawPublicKey)
    return publicKey
  }

  public async getKeyId(keyName: string): Promise<string> {
    if (!(await this.hasKey(keyName))) {
      throw new Error(`Unable to locate key: ${keyName}`)
    }
    return (await this.getKey(keyName)).id!
  }

  public async signMessage(message: Buffer, keyName: string): Promise<Signature> {
    if (!(await this.hasKey(keyName))) {
      throw new Error(`Unable to locate key: ${keyName}`)
    }
    const curve = await this.getKeyCurve(keyName)
    if (!isSupportedCurve(curve)) {
      throw new Error(`Key curve ${curve} is not supported, must be one of: ${SUPPORTED_CURVES}`)
    }
    const signingAlgorithm = SIGNING_ALGORITHM_FOR[curve]
    const cryptographyClient = await this.getCryptographyClient(keyName)
    const signResult = await cryptographyClient.sign(
      // @ts-ignore-next-line (ECDSA256 is not included in the client enum but is valid)
      signingAlgorithm,
      new Uint8Array(message)
    )
    // The output of this will be a 64 byte array.
    // The first 32 are the value for R and the rest is S
    if (
      typeof signResult === 'undefined' ||
      typeof signResult.result === 'undefined' ||
      signResult.result.length !== sixtyFour
    ) {
      throw new Error(`Invalid signature returned from Azure: ${signResult}`)
    }
    const rawSignature = signResult.result

    // Canonicalize signature
    const R = bufferToBigNumber(Buffer.from(rawSignature.slice(0, thirtyTwo)))
    let S = bufferToBigNumber(Buffer.from(rawSignature.slice(thirtyTwo, sixtyFour)))
    S = makeCanonical(S)

    const rBuff = bigNumberToBuffer(R, thirtyTwo)
    const sBuff = bigNumberToBuffer(S, thirtyTwo)
    const canonicalizedSignature = Buffer.concat([rBuff, sBuff])
    const publicKey = await this.getPublicKey(keyName)

    // Azure doesn't provide the recovery key in the signature
    const recoveryParam = recoverKeyIndex(canonicalizedSignature, publicKey, message)
    return new Signature(recoveryParam, rBuff, sBuff)
  }

  public async hasKey(keyName: string): Promise<boolean> {
    try {
      await this.keyClient.getKey(keyName)
    } catch (e) {
      if (e.message.includes('this is not a valid private key')) {
        return false
      }
      throw e
    }
    return true
  }

  public async getSecret(secretName: string): Promise<string> {
    const secret = await this.secretClient.getSecret(secretName)
    if (!secret.value) {
      throw new Error(`Could not locate secret ${secretName} in vault ${this.vaultName}`)
    }
    return secret.value
  }

  private async getKey(keyName: string): Promise<KeyVaultKey> {
    try {
      const signingKey = await this.keyClient.getKey(keyName)

      if (
        typeof signingKey?.id === 'undefined' ||
        typeof signingKey?.key?.x === 'undefined' ||
        typeof signingKey?.key?.y === 'undefined'
      ) {
        throw new Error(`Invalid key data returned from Azure: ${signingKey}`)
      }

      return signingKey
    } catch (e) {
      if (e.message.includes('Key not found')) {
        throw new Error(`Key ${keyName} not found in KeyVault ${this.vaultName}`)
      }
      throw new Error(`Unexpected KeyVault error ${e.message}`)
    }
  }

  private async getKeyCurve(keyName: string): Promise<string> {
    const key = await this.getKey(keyName)
    if (key.key === undefined || key.key.crv === undefined) {
      throw new Error(`Key or curve is undefined`)
    }

    return key.key.crv
  }

  /**
   * Provides the CryptographyClient for the requested key
   * Creates a new client if it doesn't already exist
   */
  private async getCryptographyClient(keyName: string): Promise<CryptographyClient> {
    if (!this.cryptographyClientSet.has(keyName)) {
      const keyId = await this.getKeyId(keyName)
      this.cryptographyClientSet.set(keyName, new CryptographyClient(keyId, this.credential))
    }

    return this.cryptographyClientSet.get(keyName)!
  }
}<|MERGE_RESOLUTION|>--- conflicted
+++ resolved
@@ -23,11 +23,7 @@
 }
 
 const isSupportedCurve = (curveName: string): curveName is SupportedCurve => {
-<<<<<<< HEAD
-  return curveName in SUPPORTED_CURVES
-=======
   return (SUPPORTED_CURVES as string[]).indexOf(curveName) > -1
->>>>>>> 8f6c6408
 }
 
 /**
