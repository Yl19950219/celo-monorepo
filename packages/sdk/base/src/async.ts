import { Logger } from './logger'

const TAG = 'utils/src/async'

/** Sleep for a number of milliseconds */
export function sleep(ms: number): Promise<void> {
  return new Promise<void>((resolve) => setTimeout(resolve, ms))
}

type InFunction<T extends any[], U> = (...params: T) => Promise<U>

// Retries an async function when it raises an exeption
// if all the tries fail it raises the last thrown exeption
export const retryAsync = async <T extends any[], U>(
  inFunction: InFunction<T, U>,
  tries: number,
  params: T,
  delay = 100,
  logger: Logger | null = null
) => {
  let saveError
  for (let i = 0; i < tries; i++) {
    try {
      // it awaits otherwise it'd always do all the retries
      return await inFunction(...params)
    } catch (error) {
      await sleep(delay)
      saveError = error
      if (logger) {
        logger(`${TAG}/@retryAsync, Failed to execute function on try #${i}:`, error)
      }
    }
  }

  throw saveError
}

// Retries an async function when it raises an exeption
// if all the tries fail it raises the last thrown exeption
export const retryAsyncWithBackOff = async <T extends any[], U>(
  inFunction: InFunction<T, U>,
  tries: number,
  params: T,
  delay = 100,
  factor = 1.5,
  logger: Logger | null = null
) => {
  let saveError
  for (let i = 0; i < tries; i++) {
    try {
      // it awaits otherwise it'd always do all the retries
      return await inFunction(...params)
    } catch (error) {
      await sleep(Math.pow(factor, i) * delay)
      saveError = error
      if (logger) {
        logger(`${TAG}/@retryAsync, Failed to execute function on try #${i}`, error)
      }
    }
  }

  throw saveError
}

// Retries an async function when it raises an exeption
// if all the tries fail it raises the last thrown exeption
// throws automatically on specified errors
export const selectiveRetryAsyncWithBackOff = async <T extends any[], U>(
  inFunction: InFunction<T, U>,
  tries: number,
  dontRetry: string[],
  params: T,
  delay = 100,
  factor = 1.5,
  logger: Logger | null = null
) => {
  let saveError
  for (let i = 0; i < tries; i++) {
    try {
      // it awaits otherwise it'd always do all the retries
      return await inFunction(...params)
    } catch (error) {
      if (dontRetry.some((msg) => (error as Error).message.includes(msg))) {
        throw error
      }
      saveError = error
      if (logger) {
        logger(`${TAG}/@retryAsync, Failed to execute function on try #${i}`, error)
      }
    }
    if (i < tries - 1) {
      await sleep(Math.pow(factor, i) * delay)
    }
  }

  throw saveError
}

// Retries an async function when it raises an exeption
// Terminates any ongoing request when the timeout is reached
// if all the tries fail it raises the last thrown exeption
export const retryAsyncWithBackOffAndTimeout = async <T extends any[], U>(
  inFunction: InFunction<T, U>,
  tries: number,
  params: T,
  delayMs = 100,
  factor = 1.5,
  timeoutMs = 2000,
  logger: Logger | null = null
) => {
  return timeout(
    retryAsyncWithBackOff,
    [inFunction, tries, params, delayMs, factor, logger],
    timeoutMs,
    new Error(`Timed out after ${timeoutMs}ms`),
    `${TAG}/@retryAsyncWithBackOffAndTimeout, Timed out after ${timeoutMs}ms`,
    logger
  )
}

/**
 * Map an async function over a list xs with a given concurrency level
 *
 * @param concurrency number of `mapFn` concurrent executions
 * @param xs list of value
 * @param mapFn mapping function
 */
export async function concurrentMap<A, B>(
  concurrency: number,
  xs: A[],
  mapFn: (val: A, idx: number) => Promise<B>
): Promise<B[]> {
  let res: B[] = []
  for (let i = 0; i < xs.length; i += concurrency) {
    const remaining = xs.length - i
    const sliceSize = Math.min(remaining, concurrency)
    const slice = xs.slice(i, i + sliceSize)
    res = res.concat(await Promise.all(slice.map((elem, index) => mapFn(elem, i + index))))
  }
  return res
}

/**
 * Map an async function over the values in Object x with a given concurrency level
 *
 * @param concurrency number of `mapFn` concurrent executions
 * @param x associative array of values
 * @param mapFn mapping function
 */
export async function concurrentValuesMap<IN extends any, OUT extends any>(
  concurrency: number,
  x: Record<string, IN>,
  mapFn: (val: IN, key: string) => Promise<OUT>
): Promise<Record<string, OUT>> {
  const xk = Object.keys(x)
  const xv: IN[] = []
  xk.forEach((k) => xv.push(x[k]))
  const res = await concurrentMap(concurrency, xv, (val: IN, idx: number) => mapFn(val, xk[idx]))
  return res.reduce((output: Record<string, OUT>, value: OUT, index: number) => {
    output[xk[index]] = value
    return output
  }, {})
}

/**
 * Wraps an async function in a timeout before calling it.
 *
<<<<<<< HEAD
 * setTimeout rejects to (throws) whatever you pass in as its 3rd argument when the timeout is reached.
 * The Promise that wraps it also rejects to the same value, as does the Promise.race that we return.
 *
=======
>>>>>>> 4229a9bd
 * @param inFunction The async function to call
 * @param params The parameters of the async function
 * @param timeoutMs The timeout in milliseconds
 * @param timeoutError The value to which the returned Promise should reject to
 */
export const timeout = <T extends any[], U>(
  inFunction: InFunction<T, U>,
  params: T,
  timeoutMs: number,
  timeoutError: any,
<<<<<<< HEAD
  logger: Logger | null = null
) => {
  let timer: number
  return Promise.race([
    inFunction(...params),
    new Promise(() => {
      timer = setTimeout(
        () => {
          if (logger) {
            logger(`${TAG}/@timeout Timed out after ${timeoutMs}ms`)
          }
        },
        timeoutMs,
        timeoutError
      )
=======
  timeoutLogMsg: string | null = null,
  logger: Logger | null = null
) => {
  let timer: any
  return Promise.race([
    inFunction(...params),
    new Promise<U>((_resolve, reject) => {
      timer = setTimeout(() => {
        if (logger) {
          logger(timeoutLogMsg || `${TAG}/@timeout Timed out after ${timeoutMs}ms`)
        }
        reject(timeoutError)
      }, timeoutMs)
>>>>>>> 4229a9bd
    }),
  ]).finally(() => {
    clearTimeout(timer)
  })
}<|MERGE_RESOLUTION|>--- conflicted
+++ resolved
@@ -165,12 +165,6 @@
 /**
  * Wraps an async function in a timeout before calling it.
  *
-<<<<<<< HEAD
- * setTimeout rejects to (throws) whatever you pass in as its 3rd argument when the timeout is reached.
- * The Promise that wraps it also rejects to the same value, as does the Promise.race that we return.
- *
-=======
->>>>>>> 4229a9bd
  * @param inFunction The async function to call
  * @param params The parameters of the async function
  * @param timeoutMs The timeout in milliseconds
@@ -181,23 +175,6 @@
   params: T,
   timeoutMs: number,
   timeoutError: any,
-<<<<<<< HEAD
-  logger: Logger | null = null
-) => {
-  let timer: number
-  return Promise.race([
-    inFunction(...params),
-    new Promise(() => {
-      timer = setTimeout(
-        () => {
-          if (logger) {
-            logger(`${TAG}/@timeout Timed out after ${timeoutMs}ms`)
-          }
-        },
-        timeoutMs,
-        timeoutError
-      )
-=======
   timeoutLogMsg: string | null = null,
   logger: Logger | null = null
 ) => {
@@ -211,7 +188,6 @@
         }
         reject(timeoutError)
       }, timeoutMs)
->>>>>>> 4229a9bd
     }),
   ]).finally(() => {
     clearTimeout(timer)
