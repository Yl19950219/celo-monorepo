--- conflicted
+++ resolved
@@ -19,12 +19,8 @@
     "lib/**/*"
   ],
   "dependencies": {
-<<<<<<< HEAD
-    "@celo/base": "1.2.3-dev",
+    "@celo/base": "1.2.5-dev",
     "didkit-wasm-node": "0.1.5-celo",
-=======
-    "@celo/base": "1.2.5-dev",
->>>>>>> 8959f92c
     "@types/country-data": "^0.0.0",
     "@types/elliptic": "^6.4.9",
     "@types/ethereumjs-util": "^5.2.0",
